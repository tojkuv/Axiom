# RFC-001: Axiom Foundation Architecture

**RFC Number**: 001  
**Title**: Axiom Foundation Architecture  
**Status**: Draft  
**Type**: Architecture  
**Created**: 2025-01-06  
<<<<<<< HEAD
**Updated**: 2025-01-15
**Authors**: Axiom Framework Team  
=======
**Updated**: 2025-01-16  
>>>>>>> 11eab397
**Supersedes**: None  
**Superseded-By**: None

## Abstract

This RFC establishes the foundation architecture for the Axiom framework, defining the complete architectural blueprint. It specifies six immutable component types, ten core architectural constraints with testable acceptance criteria, core protocols with clear test boundaries, and three key performance metrics. This foundation ensures thread safety, testability, and maintainability by leveraging Swift's actor model for concurrency and SwiftUI for reactive UI updates.

The foundation architecture enforces clear boundaries between components through compile-time and runtime validation, preventing common iOS development issues such as race conditions, circular dependencies, and memory leaks. Each requirement includes specific acceptance criteria enabling test-driven development cycles.

## Motivation

iOS development suffers from several recurring architectural problems:

1. **Race Conditions**: Concurrent access to shared mutable state causes unpredictable behavior
2. **Circular Dependencies**: Components with bidirectional dependencies create maintenance nightmares
3. **Memory Leaks**: Retain cycles from improper ownership patterns waste resources
4. **Testing Difficulties**: Tightly coupled components resist isolation for unit testing
5. **State Inconsistency**: Multiple sources of truth lead to synchronization bugs

Current iOS architectures (MVC, MVVM, VIPER) address some issues but lack strict constraints and comprehensive foundations. Axiom provides a complete architectural foundation with immutable rules, defined protocols, performance targets, and clear development roadmap from inception to release.

## Specification

<<<<<<< HEAD
### Overview

The Axiom framework defines a complete iOS application architecture with six immutable component types, nineteen architectural constraints, and strict performance requirements. This specification is organized into the following sections:

1. **Component Architecture** - Component types and their relationships
2. **Architectural Constraints** - Rules governing component interactions
3. **Protocol Specifications** - Complete protocol requirements
4. **Performance Requirements** - Measurable performance targets
5. **Implementation Details** - Technical requirements and mechanisms

### Component Architecture

#### Component Types

The Axiom architecture consists of exactly six immutable component types:

| Component | Purpose | Dependencies | Thread Safety | Lifetime |
|-----------|---------|--------------|---------------|----------|
| **Capability** | External system access | Other Capabilities only | Thread-safe (actor/MainActor/synchronized) | Transient |
| **Owned State** | Domain model representation | None | Value types | Singleton |
| **Client** | Domain logic | Capabilities only | Actor isolation | Singleton |
| **Orchestrator** | Application lifecycle | Creates Contexts | @MainActor | Singleton |
| **Context** | Feature coordination | Clients & Contexts | @MainActor | Per view instance |
| **Presentation** | User interface | One Context | SwiftUI View | Multiple instances |

### Architectural Constraints

Nineteen constraints enforce architectural integrity through compile-time and runtime validation:

#### Dependency Constraints (Rules 1-8)

1. **Client Dependency**: Clients can ONLY depend on Capabilities
   - Acceptance: Compiler rejects Client importing another Client type
   - Test: Attempt Client-to-Client dependency fails at compile time

2. **Context Dependency**: Contexts can ONLY depend on Clients and downstream Contexts
   - Acceptance: Compiler rejects Context importing Capability directly
   - Test: Context isolation test validates no capability access

3. **Capability Composition**: Capabilities can ONLY depend on other Capabilities (forming a DAG)
   - Acceptance: Circular capability dependency detected and rejected at runtime
   - Test: DAG validation test with 10 capabilities shows no cycles

4. **View-Context Binding**: Each View has exactly ONE Context dependency
   - Acceptance: View with multiple contexts fails SwiftUI compilation
   - Test: View creation test confirms single context requirement

5. **Unidirectional Flow**: Dependencies flow: Orchestrator → Context → Client → Capability → System
   - System Boundary: External dependencies outside framework control (iOS SDK, third-party frameworks, hardware APIs)
   - Acceptance: Reverse dependency attempts fail at compile time
   - Test: Dependency analyzer confirms unidirectional graph
   - Test: Dependency analyzer categorizes 100% of imports as framework-controlled or system

6. **Client Isolation**: Clients cannot depend on other Clients
   - Acceptance: Inter-client communication attempts fail compilation
   - Test: Client isolation test with 5 clients shows no cross-references

7. **State Ownership**: Each State is owned by exactly ONE Client
   - Acceptance: Shared state attempts trigger compiler error
   - Test: State ownership test validates 1:1 client-state pairing

8. **Context Composition**: Contexts form a DAG with no circular dependencies
   - Acceptance: Circular context references detected within 100ms at runtime
   - Test: Context graph with 20 nodes validates as acyclic

#### Lifetime Constraints (Rules 9-13)

9. **View Lifetime**: Multiple instances - new instance per usage in SwiftUI hierarchy
   - Acceptance: Multiple view instances have unique identities
   - Test: Create 10 views, verify 10 distinct instances via ObjectIdentifier

10. **Context Lifetime**: One instance per view instance - maintains 1:1 relationship
   - Acceptance: Each view instance gets unique context instance
   - Test: View-context pairing test shows 1:1 correspondence for 100 views

11. **Client Lifetime**: Singleton - one instance per client type for entire application
   - Acceptance: Multiple client requests return identical instance
   - Test: Concurrent access from 100 threads returns same client instance

12. **State Lifetime**: Singleton - one instance per state type, paired 1:1 with client
   - Acceptance: State instance remains constant across app lifecycle
   - Test: State identity test over 1000 mutations shows same instance

13. **Capability Lifetime**: Transient - recreated when permissions or availability changes
   - Acceptance: Permission change triggers capability recreation within 50ms
   - Test: Capability lifecycle test validates recreation on permission events

#### State Management Constraints (Rules 14-19)

14. **State Mutation**: State mutations must be atomic and produce new immutable instances
   - Acceptance: Concurrent mutations produce consistent final state
   - Test: 1000 concurrent state mutations show no data corruption
   - Refactoring: Consider copy-on-write optimization for large states

15. **Error Propagation**: Errors must propagate upward through component hierarchy without skipping levels
   - Acceptance: Error at capability level reaches context within 10ms
   - Test: Error injection at each level validates propagation path

16. **Capability Initialization**: Capability initialization must respect dependency order in the DAG
   - Acceptance: Dependent capabilities initialize after dependencies
   - Test: 10-node capability DAG initializes in topological order

17. **State Composition**: States must contain only value types (structs, enums, primitive types)
   - Acceptance: Compiler rejects reference types in state definitions
   - Test: State definition with class property fails compilation

18. **Action Definition**: Actions must be value types with clear command/query separation
   - Acceptance: Actions are immutable and side-effect free
   - Test: Action mutation attempts fail at compile time

19. **Error Boundaries**: Contexts act as error boundaries and must handle or explicitly propagate all Client errors
   - Acceptance: Unhandled client errors caught by context within 5ms
   - Test: Error boundary test validates 100% error capture rate

#### Constraint Dependencies

**Foundational Dependencies**:
- Rules 1-2 establish base dependency directions, enabling Rule 5 (unidirectional flow)
- Rules 6-7 establish ownership patterns, required for Rules 11-12 (singleton lifetimes)
- Rule 3 enables Rule 16 by establishing capability initialization order

**Lifetime Dependencies**:
- Rule 4 enforces Rule 10: View-Context binding requires matching lifetimes
- Rule 11 enables Rule 12: Singleton clients required for singleton state ownership
- Rule 13 is independent but coordinates with Rules 3 and 16 for capability lifecycle

**State Management Dependencies**:
- Rule 14 requires Rule 15: State mutation errors must propagate correctly
- Rule 17 enables Rule 14: Value types ensure atomic state mutations
- Rule 19 requires Rules 2 and 15: Contexts must be in hierarchy to act as boundaries

**Cross-Cutting Dependencies**:
- Rule 5 requires Rules 1-2 and enables clean testing boundaries
- Rule 8 requires Rule 2 but adds runtime cycle detection at context creation time
- Rules 14-19 form cohesive state management subsystem

### Protocol Specifications

The framework defines four primary protocols with error handling and state observation capabilities:

#### Capability Protocol

**Purpose**: Manages external system access with lifecycle management and degradation support.

**Required Members**:
- `isAvailable: Bool` - Current availability status
- `initialize() async throws` - Async initialization with error handling
- `invalidate()` - Resource cleanup (must complete in < 5ms)
- `capabilityIdentifier: String` - Unique identifier for dependency resolution
- `degradationLevel: DegradationLevel` - Current operational level (Full/Limited/Minimal/Unavailable)

**Optional Members**:
- `recoveryStrategy: RecoveryStrategy` - Default recovery strategy (retry/fallback/propagate/ignore)
- `requiresUserConsent: Bool` - Whether capability needs user permission

**Test Boundaries**: Mock capabilities must simulate all availability states
- Acceptance: Capability mock can transition through all states in < 10ms
- Refactoring opportunity: Extract common capability behaviors into base protocol

**Thread Safety**: Must be @MainActor, actor-isolated, or use explicit synchronization

**Versioning**: Protocol version checked at initialization via `capabilityVersion: String`

#### Client Protocol

**Purpose**: Actor-based business logic container with thread-safe state management.

**Required Members**:
- `stateStream: AsyncStream<State>` - State updates with 10-event buffer and coalescing
- `processAction(_ action: Action) async throws` - Action processing (must complete in < 8ms)
- `initialState: State` - Initial state value
- `clientIdentifier: String` - Unique identifier for dependency injection

**Required Associated Types**:
- `State: Sendable` - Must contain only value types (structs/enums/primitives)
- `Action: Sendable` - Value type with command/query separation

**AsyncStream Configuration**:
- Buffer size: 10 pending states (overflow triggers coalescing)
- Critical states: Marked with `priority: .critical` to prevent dropping
- Backpressure: Keep only latest state on overflow

**Test Boundaries**: State streams must be observable in tests
- Acceptance: Test harness receives all state updates within 5ms
- Refactoring opportunity: Consider protocol extensions for common patterns

#### Context Protocol

**Purpose**: MainActor-bound feature coordinator with error boundary capabilities.

**Required Members**:
- `observeClient() async` - Subscribe to client state stream with weak self reference
- `handleUserAction(_ action: UserAction) async` - Process user interactions
- `contextIdentifier: String` - Unique identifier for debugging

**Required Lifecycle Methods**:
- `onAppear()` - View appearance handling (must complete in < 10ms)
- `onDisappear()` - Cleanup and task cancellation (must complete in < 10ms)

**UserAction Requirement**: Must conform to a protocol with validation capabilities

**Environment Support**: Must support SwiftUI @Environment injection for configuration

**Test Boundaries**: Lifecycle methods must be independently testable
- Acceptance: Mock context handles 1000 actions without memory leaks
- Acceptance: Environment injection test validates configuration propagation through context hierarchy
- Test boundary: Mock environment values must be injectable in test contexts
- Refactoring opportunity: Extract observation logic into reusable component

**Versioning**: Protocol version checked at initialization via `capabilityVersion: String`

#### Client Protocol

**Purpose**: Actor-based business logic container with thread-safe state management.

**Required Members**:
- `stateStream: AsyncStream<State>` - State updates with 10-event buffer and coalescing
- `processAction(_ action: Action) async throws` - Action processing (must complete in < 8ms)
- `initialState: State` - Initial state value
- `clientIdentifier: String` - Unique identifier for dependency injection

**Required Associated Types**:
- `State: Sendable` - Must contain only value types (structs/enums/primitives)
- `Action: Sendable` - Value type with command/query separation

**AsyncStream Configuration**:
- Buffer size: 10 pending states (overflow triggers coalescing)
- Critical states: Marked with `priority: .critical` to prevent dropping
- Backpressure: Keep only latest state on overflow

#### Context Protocol

**Purpose**: MainActor-bound feature coordinator with error boundary capabilities.

**Required Members**:
- `observeClient() async` - Subscribe to client state stream with weak self reference
- `handleUserAction(_ action: UserAction) async` - Process user interactions
- `contextIdentifier: String` - Unique identifier for debugging

**Required Lifecycle Methods**:
- `onAppear()` - View appearance handling (must complete in < 10ms)
- `onDisappear()` - Cleanup and task cancellation (must complete in < 10ms)

**Error Boundary Requirements**:
- Must catch all Client errors in `observeClient()`
- Must implement recovery or explicit propagation
- "Handling" means: user notification, automatic retry, navigation fallback, or silent recovery
- "Propagating" means: re-throwing with context information

#### Orchestrator Protocol

**Purpose**: Application lifecycle coordinator with service-oriented architecture.

**Required Members**:
- `createContext(for view: ViewType) -> Context` - Factory method for context creation
- `handleCapabilityChange(_ change: CapabilityChange)` - System event handling
- `orchestratorVersion: String` - Version for compatibility checking

**Required Services** (as Capabilities):
- **ContextCreationService**: Factory registration and context instantiation
  - `registerFactory(for: ViewType, factory: @escaping () -> Context)`
  - `createContext(for: ViewType) -> Context?`
- **DependencyResolutionService**: Capability and client dependency injection
  - `register<T>(type: T.Type, factory: @escaping () -> T)`
  - `resolve<T>(type: T.Type) -> T?`
- **NavigationManagementService**: Navigation state and circular path detection
  - `navigate(to: ViewType)`
  - `detectCircularNavigation() -> Bool`

**System Event Monitoring**:
- Permission changes: biometrics, photos, notifications, camera, microphone, location
- Service availability: network, bluetooth, authentication, storage
- Thermal events: CPU throttling, background restrictions

**ViewType Requirement**: Must be a concrete type identifier, not a generic View protocol

**Test Boundaries**: Dependency injection must be overridable for testing
- Acceptance: Test orchestrator creates 50 contexts in < 500ms
- Refactoring opportunity: Use builder pattern for complex context creation

#### Error Protocol Integration

All protocols incorporate `AxiomError` protocol with recovery strategies:

**AxiomError Requirements**:
- `errorCode: String` - Unique error identifier
- `userMessage: String` - Localized user-facing message
- `technicalDetails: String` - Developer-facing diagnostics
- `recoveryStrategies: [RecoveryStrategy]` - Available recovery options
- `severity: ErrorSeverity` - critical/high/medium/low

### Error Recovery Specification

#### Recovery Strategy Definitions

**Retry Strategy**:
- Automatic retry with exponential backoff
- Initial delay: 100ms, max delay: 5s, max attempts: 3
- Timeout per attempt: 30s

**Fallback Strategy**:
- Return cached/default data with metadata
- Staleness indicator required
- Cache TTL: Configuration-dependent

**Propagate Strategy**:
- Forward error with context to caller
- Preserve original error chain
- Add component-specific context

**Ignore Strategy**:
- Log error with severity level
- Continue execution
- Only for non-critical operations

#### Component-Specific Recovery Patterns

**Capability Recovery**:
- Transient failures → Retry with backoff
- Permission denied → Fallback to cached data
- Service unavailable → Propagate to Client
- Non-critical errors → Ignore with logging

**Client Recovery**:
- State mutation failure → Rollback to previous state
- Partial action failure → Apply valid portions only
- Critical errors → Transition to error state
- Capability degradation → Graceful functionality reduction

**Context Recovery**:
- User action failure → Present error UI with retry option
- State observation error → Automatic reconnection attempt
- Navigation error → Fallback to safe view
- Non-critical errors → Silent recovery with logging

**Orchestrator Recovery**:
- Capability graph failure → Reinitialize affected subgraph
- Multiple failures → Partial shutdown mode
- Critical system failure → Emergency mode with user consent
- All failures → Diagnostic data collection

### Error Message Standardization

**Error Message Requirements**:
- **Error Code**: All framework errors must include unique error code for programmatic handling
- **Localized Description**: Human-readable error message appropriate for user display
- **Recovery Suggestion**: Actionable guidance for resolving or mitigating the error
- **Debug Information**: Technical details for developers (debug builds only)

**Error Message Format**:
- Code: Framework-specific error codes (e.g., AXIOM_CLIENT_001, AXIOM_CONTEXT_002)
- Description: Clear, concise explanation of what went wrong
- Recovery: Specific steps user or developer can take
- Context: Relevant state information for debugging

**Error Classification**:
- **Critical Errors**: Prevent core functionality, require immediate attention
- **Non-Critical Errors**: Allow degraded operation, can be handled gracefully
- **Warning Conditions**: Potential issues that don't stop execution

**Acceptance Criteria**:
- Error message audit shows 100% compliance with format requirements
- All error types include recovery suggestions
- Critical vs non-critical error classification covers all framework error types

### Component Initialization Order

**Bootstrap Sequence**:
1. **Capability Graph Construction**: Build DAG from capability dependencies
2. **Capability Initialization**: Initialize in topological order
3. **Client Creation**: Create singleton clients with initialized capabilities
4. **Orchestrator Setup**: Initialize with capability and client references
5. **Context Factory Registration**: Register context creation functions
6. **View Hierarchy Setup**: SwiftUI app initialization

**Initialization Failure Handling**:
- **Capability Failure**: Mark as unavailable, continue with degraded mode
- **Required Capability Failure**: Halt initialization, present error UI
- **Client Failure**: Log error, skip dependent features
- **Orchestrator Failure**: Fatal error, app cannot continue

### Implementation Requirements

1. **Thread Safety**: All Clients must guarantee thread-safe state access; all Contexts must execute on the main UI thread
2. **State Management**: States must be value types with immutable snapshots
3. **Memory Management**: Contexts must prevent retain cycles when observing state changes
4. **Navigation Safety**: Navigation management must detect and prevent circular navigation paths
5. **Capability Lifecycle**: Capabilities must handle initialization/invalidation
6. **Testing Support**: Framework must provide testing utilities for capability simulation, client stubbing, and orchestration control
7. **Error Handling**: All components must implement error handling with recovery strategies
8. **State Observation**: Clients must expose state updates via `stateStream: AsyncStream<State>` property
9. **Performance**: Components must meet defined performance targets (see Performance Requirements section)
10. **Validation Enforcement**: Each constraint must specify compile-time or runtime enforcement mechanism
11. **Capability Thread Safety**: Capabilities must either be @MainActor, actor-isolated, or use explicit synchronization
12. **Component Destruction Order**: Component destruction must follow reverse dependency order: Views → Contexts → Clients → Capabilities
13. **Protocol Versioning**: All protocols must expose version string for compatibility checking
14. **Package Distribution**: Swift Package Manager compatible, minimum iOS 15.0, tvOS 15.0, watchOS 8.0, macOS 12.0
    - Acceptance: Package.swift validates platform requirements and builds successfully

### Performance Summary

| Component | Operation | Target | Measurement | Acceptance Test |
|-----------|-----------|--------|-------------|-----------------|
| **Capability** | Initialization (first) | < 10ms | Individual capability | 100 capability checks p99 < 1ms cached |
| **Capability** | Initialization (cached) | < 1ms | Individual capability | Performance test with 100 checks |
| **Capability** | Invalidation | < 5ms | Resource cleanup | 50 capabilities complete in < 250ms |
| **Capability** | Recovery Strategy | < 5ms | Strategy determination | 1000 errors average < 3ms |
| **Client** | State Mutation | < 8ms | Action processing | 10,000 actions p95 < 8ms |
| **Client** | State Publishing | < 1ms | AsyncStream dispatch | State propagation test < 1ms |
| **Client** | Memory Overhead | < 512 bytes | Actor overhead | Memory profiler validation |
| **Context** | Creation | < 50ms | Initialization | With dependencies p99 < 50ms |
| **Context** | State Observation | < 8ms | Client to Context | End-to-end test < 8ms |
| **Context** | Memory Overhead | < 1KB | Framework allocations | Instruments validation |
| **Context** | Lifecycle Methods | < 10ms | onAppear/onDisappear | All handlers < 10ms |
| **View** | Rendering | < 16ms | State to UI update | 60fps maintenance test |
| **View** | Navigation | < 300ms | View transitions | All transitions < 300ms |
| **View** | Memory | < 256KB | Body computation | Stack profiler validation |

### State Observation Mechanism

Clients publish state changes through AsyncStream, allowing Contexts to observe and react to state updates. The pattern ensures unidirectional data flow while maintaining thread safety:

- **Client State Publishing**: Clients expose state changes via AsyncStream, yielding new states after processing actions
- **Context Observation**: Contexts subscribe to client state streams using weak self references in tasks
- **Lifecycle Management**: Observation tasks are cancelled when views disappear, preventing memory leaks
- **Thread Safety**: Actor isolation in Clients and MainActor binding in Contexts ensure safe concurrent access


### Capability Lifecycle Triggers

Capabilities invalidate and reinitialize based on system events:

**Permission Changes**: When users revoke permissions (biometrics, photos, notifications, camera, microphone, location), capabilities must invalidate and provide fallbacks following this hierarchy:
1. Return cached data with staleness indicator
2. Return empty data with unavailability reason
3. Trigger user notification for manual resolution

**Service Availability**: Network connectivity loss triggers offline mode with cached data usage. Authentication token expiration requires re-authentication. Other services (bluetooth, storage) follow similar patterns.

**Monitoring Implementation**: The Orchestrator monitors system notifications and network path updates to detect capability changes, invoking appropriate handlers to maintain system consistency.

### Capability Taxonomy

Capabilities are classified into four categories with specific requirements:

**System Capabilities**:
- Access device features (camera, microphone, location, biometrics)
- Permission-based lifecycle with user consent requirements
- Must handle permission revocation gracefully

**Network Capabilities**:
- External service communication (REST, GraphQL, WebSocket)
- Connectivity-aware with offline fallback support
- Must implement request queuing for offline-to-online transitions

**Storage Capabilities**:
- Local data persistence (files, databases, keychain)
- Space-aware with cleanup strategies
- Must handle storage pressure events

**Computation Capabilities**:
- Resource-intensive operations (image processing, ML inference)
- Battery and thermal aware
- Must support operation cancellation and progress reporting

### Partial Capability Degradation

Capabilities support degraded operation modes:

**Degradation Levels**:
1. **Full**: All features available with normal performance
2. **Limited**: Core features only, reduced performance acceptable
3. **Minimal**: Critical features only, user notification required
4. **Unavailable**: No features, must fail gracefully

**Negotiation Protocol**:
- Clients query capability degradation level before use
- Capabilities advertise current level via `degradationLevel` property
- Contexts adjust UI based on available capability levels
- Orchestrator tracks system-wide degradation for coordinated response

### Enhanced State Observation

**Backpressure Handling**:
- AsyncStream buffers limited to 10 pending states
- Overflow triggers state coalescing (keep only latest)
- Contexts can request replay of missed states
- Critical state changes marked as non-droppable

**Observation Guarantees**:
- Order preservation: States delivered in mutation order
- Delivery confirmation: Contexts acknowledge critical states
- Cancellation safety: Clean task termination without state loss
- Recovery support: Contexts can resume observation after errors

### Testing Infrastructure

**Testing Utilities**:
- **Capability Simulation**: Mock capabilities with configurable availability, degradation levels, and failure modes
- **Client Stubbing**: Predefined state sequences with timing control for deterministic testing
- **Orchestration Control**: Dependency injection overrides and lifecycle event simulation
- **Performance Harness**: Automated measurement with statistical analysis and regression detection

**CircularDependencyDetector**:
- Algorithm: Depth-first search with cycle detection
- Execution: During Context creation in Orchestrator
- Performance: O(n) where n = number of Contexts
- Output: Throws `CircularDependencyError` with cycle path

**Debug Inspection APIs**:
- `debugDescription`: Dependency graph visualization
- `dumpState()`: Current component state snapshot
- `traceDependencies()`: Live dependency path tracing
- `performanceMetrics()`: Real-time performance data

**Test Categories**:

**Unit Tests**: Verify individual component behavior
- State transition correctness in Clients
- Error propagation through component hierarchy  
- Recovery strategy selection and execution
- Capability degradation handling
- Thread safety validation with race condition detection

**Integration Tests**: Validate component interactions
- Complete user flows from View to Capability
- Cross-component error handling
- State synchronization across multiple contexts
- Capability lifecycle during permission changes
- Navigation flow integrity

**Performance Tests**: Ensure targets are met
- Context creation: initialization to ready state (<50ms)
- State propagation: actor dispatch to view render (<16ms)
- Memory overhead: framework allocations only (<1KB/context)
- Capability checks: cached access performance (<1ms)
- Error recovery: strategy determination time (<5ms)

### Test Strategy

The framework testing approach follows the test pyramid with emphasis on fast, isolated tests:

**Unit Test Categories**:
- Component isolation tests (milliseconds)
- Protocol conformance tests
- Thread safety validation
- Performance characteristic tests

**Integration Test Categories**:
- Component interaction flows (seconds)
- Error propagation paths
- State synchronization scenarios
- Capability lifecycle integration

**End-to-End Test Categories**:
- Complete user workflows (minutes)
- Permission change handling
- App lifecycle scenarios
- Performance under load

### Non-Functional Requirements

#### Debugging Support
- Framework must provide debug descriptions for all components showing dependency graphs
  - Acceptance: Debug description includes full dependency tree
- Components must expose runtime inspection APIs for development builds
  - Acceptance: Inspection API reveals internal state without side effects
- Debug builds include performance profiling with automatic violation detection

#### Observability Requirements
- Framework must expose metrics for: component creation/destruction, error rates, performance violations
- Metrics accessible through `MetricsProvider` protocol:
  - `componentMetrics()`: Creation/destruction counts
  - `errorMetrics()`: Error rates by component type
  - `performanceMetrics()`: Violation counts and durations

#### Framework Versioning
- All protocols expose `protocolVersion: String` for compatibility checking
- Version format: `major.minor.patch` (semantic versioning)
- Compatibility matrix maintained in `VersionCompatibility.swift`
- Mismatches fail at initialization with suggested migration path

#### Backward Compatibility Testing
- Test suite validates protocol version compatibility
- Migration tests ensure upgrade paths work correctly
- Performance regression tests compare versions
- API stability tests prevent breaking changes

### Constraint Enforcement Mechanisms

| Constraint | Enforcement Method | Validation Time |
|------------|-------------------|----------------|
| Rules 1-7 | Type system | Compile-time |
| Rule 8 | CircularDependencyDetector | Runtime |
| Rules 9-10 | Framework lifecycle management | Runtime |
| Rules 11-13 | Object lifetime tracking | Runtime |
| Rules 14-16 | Protocol requirements | Compile-time |
| Rules 17-19 | Type system + protocol requirements | Compile-time |

**Performance Enforcement**: Performance violations must trigger warnings in DEBUG builds and errors in RELEASE builds.

### Migration Guide

**From MVVM**: Transform ViewModels into Contexts, Services into Capabilities, and Models into State+Client pairs. Move @Published properties from ViewModels to Contexts while keeping business logic in actor-based Clients.

**From MVC**: Replace ViewControllers with SwiftUI Views and Contexts. Move service calls to Capabilities accessed through Clients. Transition from callback-based to async/await patterns.

**Key Migration Points**:
- ViewModels/Controllers become Contexts
- Services become Capabilities 
- Models split into immutable State and actor-based Clients
- Use @Published in Contexts for UI binding
- Navigation managed by Orchestrator's navigation management capability
- Dependencies injected via Orchestrator's dependency resolution capability
=======
### Component Type Requirements

- **Six Immutable Component Types**:
  - Requirement: Framework defines exactly six component types (Capability, State, Client, Orchestrator, Context, Presentation)
  - Acceptance: Component type enumeration contains exactly six cases
  - Boundary: Type system enforces no additional component types
  - Refactoring: Consider protocol extensions for shared behavior

- **Component Dependencies**:
  - Requirement: Each component type has strictly defined dependency rules
  - Acceptance: Compiler rejects invalid dependencies at compile time
  - Boundary: Import statements validate dependency constraints
  - Refactoring: Use phantom types for stronger compile-time guarantees

### Core Architectural Constraints

- **Client Isolation**:
  - Requirement: Clients can ONLY depend on Capabilities and cannot communicate with other Clients
  - Acceptance: Compiler rejects Client importing another Client type
  - Boundary: Client isolation test with 5 clients shows no cross-references
  - Refactoring: Consider mediator pattern if inter-client communication needed

- **Context Dependencies**:
  - Requirement: Contexts can ONLY depend on Clients and downstream Contexts, never directly on Capabilities
  - Acceptance: Compiler rejects Context importing Capability directly
  - Boundary: Context isolation test validates no capability access
  - Refactoring: Extract capability facades if indirect access patterns emerge

- **Unidirectional Flow**:
  - Requirement: Dependencies flow strictly: Orchestrator → Context → Client → Capability → System
  - Acceptance: Reverse dependency attempts fail at compile time
  - Boundary: Dependency analyzer confirms unidirectional graph
  - Refactoring: Consider dependency injection for testing flexibility

- **Presentation-Context Binding**:
  - Requirement: Each Presentation has exactly ONE Context dependency with matching lifetimes
  - Acceptance: Presentation with multiple contexts fails SwiftUI compilation
  - Boundary: Presentation-context pairing test shows 1:1 correspondence for 100 presentations
  - Refactoring: Use environment objects for shared state if needed

- **State Ownership**:
  - Requirement: Each State is owned by exactly ONE Client as immutable value types
  - Acceptance: Shared state attempts trigger compiler error
  - Boundary: State ownership test validates 1:1 client-state pairing
  - Refactoring: Consider state partitioning for large domains

- **Component Lifetimes**:
  - Requirement: Clients and States are singletons, Contexts per-presentation, Capabilities transient
  - Acceptance: Lifetime violations detected at runtime
  - Boundary: Component lifecycle test validates all lifetime rules
  - Refactoring: Implement lifecycle observers for debugging

- **DAG Composition**:
  - Requirement: Both Capabilities and Contexts form directed acyclic graphs
  - Acceptance: Circular dependencies detected within 100ms at runtime
  - Boundary: Graph validation with 20 nodes shows no cycles
  - Refactoring: Cache dependency resolution for performance

- **Error Boundaries**:
  - Requirement: Contexts act as error boundaries and must handle all Client errors
  - Acceptance: Unhandled client errors caught by context within 5ms
  - Boundary: Error boundary test validates 100% error capture rate
  - Refactoring: Implement error recovery strategies per error type

- **Concurrency Safety**:
  - Requirement: All state mutations are actor-isolated with no reentrancy deadlocks
  - Acceptance: No deadlocks in 10,000 concurrent operations
  - Boundary: Stress test with actor contention scenarios
  - Refactoring: Consider priority inversion mitigation

- **State Immutability**:
  - Requirement: All state mutations produce new immutable value type instances
  - Acceptance: Concurrent mutations produce consistent final state
  - Boundary: 1000 concurrent state mutations show no data corruption
  - Refactoring: Implement copy-on-write for large states

### Protocol Requirements

- **Capability Protocol**:
  - Requirement: Manages external system access with lifecycle methods
  - Acceptance: Capability mock can transition through all states in < 10ms
  - Boundary: Mock capabilities must simulate all availability states
  - Refactoring: Extract common capability behaviors to protocol extension

- **State Protocol**:
  - Requirement: Value type with Equatable conformance for change detection
  - Acceptance: Compiler enforces value semantics with no reference types
  - Boundary: All properties must be immutable or use copy-on-write
  - Refactoring: Codable conformance for serialization support

- **Client Protocol**:
  - Requirement: Actor-based container with state stream and action processing
  - Acceptance: Test harness receives all state updates within 5ms
  - Boundary: State streams must be observable in tests
  - Refactoring: Consider AsyncSequence for more flexible streaming

- **Context Protocol**:
  - Requirement: MainActor-bound coordinator with lifecycle and observation
  - Acceptance: Mock context handles 1000 actions without memory leaks
  - Boundary: Lifecycle methods must be independently testable
  - Refactoring: Implement weak observation to prevent retain cycles

- **Orchestrator Protocol**:
  - Requirement: Application coordinator with context factory and capability monitoring
  - Acceptance: Test orchestrator creates 50 contexts in < 500ms
  - Boundary: Dependency injection must be overridable for testing
  - Refactoring: Use builder pattern for complex initialization

- **Presentation Protocol**:
  - Requirement: SwiftUI View with single context binding and body computation
  - Acceptance: Compilation fails when accessing multiple contexts
  - Boundary: Body must be pure function of context state
  - Refactoring: Extract reusable view modifiers for common patterns

### Performance Requirements

- **State Propagation**:
  - Requirement: State changes propagate from mutation to UI in < 16ms
  - Acceptance: UI test with rapid state changes maintains 60fps
  - Boundary: Frame rate monitor shows no drops below 60fps
  - Refactoring: Batch updates if frequency exceeds display refresh rate

- **Memory Overhead**:
  - Requirement: Framework allocations < 1KB per component instance
  - Acceptance: Instruments shows < 1KB framework allocations
  - Boundary: Memory profiler validates overhead limits
  - Refactoring: Pool frequently allocated objects

- **Component Initialization**:
  - Requirement: Any component initializes in < 50ms
  - Acceptance: Component creation benchmark shows p99 < 50ms
  - Boundary: Initialization timing across all component types
  - Refactoring: Lazy initialization for expensive resources

### Concurrency Model Requirements

- **Actor Reentrancy**:
  - Requirement: Actor methods complete atomically without reentrancy
  - Acceptance: No deadlocks in 10,000 concurrent operations
  - Boundary: Actor contention resolved within 50ms
  - Refactoring: Consider priority inheritance for critical paths

- **Task Cancellation**:
  - Requirement: Cancellation propagates through component hierarchy
  - Acceptance: Task cancellation completes within 10ms
  - Boundary: All async operations support cooperative cancellation
  - Refactoring: Implement cancellation tokens for complex flows

### Package Modularity Requirements

- **Module Structure**:
  - Requirement: Framework splits into Core, UI, and Testing modules
  - Acceptance: Each module builds independently
  - Boundary: No circular dependencies between modules
  - Refactoring: Extract additional modules as framework grows

- **Minimum Example**:
  - Requirement: Complete TODO app implementable in < 100 lines
  - Acceptance: Example demonstrates all 6 component types
  - Boundary: Example builds without additional dependencies
  - Refactoring: Create template generators for common patterns
>>>>>>> 11eab397

## Performance Requirements

### Overview

Performance requirements ensure responsive user experience and efficient resource usage. All targets are measured on iOS 15+ with A12 Bionic or newer processors unless specified otherwise.

### Component Performance Targets

#### Capability Performance
- **Initialization**: First check may take up to 10ms; subsequent checks must use cached results and complete in < 1ms
- **Invalidation**: Resource cleanup must complete in < 5ms
- **Recovery Strategy**: Strategy determination must complete in < 5ms (excluding execution)
- **Configuration Reload**: Hot-reload of configuration must complete in < 20ms without capability recreation

#### Client Performance
- **State Mutation**: Processing actions to produce new state must complete in < 8ms
- **State Publishing**: AsyncStream notification dispatch must occur within 1ms of state change
- **Memory**: Actor overhead must be < 512 bytes per instance (excluding state data)
- **Concurrent Operations**: Support minimum 100 concurrent state observations without degradation

#### Context Performance
- **Creation**: Context initialization must complete in < 50ms
- **State Observation**: State change receipt from Client must occur within 8ms of dispatch
- **Memory**: Framework overhead must be < 1KB per instance (excluding stored properties)
- **Lifecycle**: onAppear/onDisappear handlers must complete in < 10ms

#### View Performance
- **Rendering**: State mutation to UI update must complete in < 16ms (60fps requirement)
- **Navigation**: View transitions must complete in < 300ms (iOS standard animation)
- **Memory**: SwiftUI view body computation must use < 256KB stack space
- **Layout**: Complex view hierarchies (>100 views) must layout in < 33ms

### Measurement Methodology

**Performance Boundaries**:
- State propagation: From actor queue dispatch to SwiftUI render completion
- Memory overhead: Framework-specific allocations excluding application data
- Capability checks: Differentiate first-time initialization from cached access
- Error recovery: Time from error detection to recovery strategy execution

**Testing Conditions**:
- Device: iOS 15+ on A12 Bionic minimum (older devices may have relaxed targets)
- Memory: Measured with Instruments memory profiler
- Timing: Measured with os_signpost intervals
- Concurrency: Tested under load with 100+ simultaneous operations

### Platform-Specific Considerations

**iOS Performance**:
- Primary platform with strictest requirements
- ProMotion displays require 8ms frame budget for 120fps
- Background execution limited to 30s continuous

**macOS Performance**:
- Relaxed view transition target: < 500ms
- No background execution limits
- Higher memory allowance: 2KB per Context

**watchOS Performance**:
- Stricter targets: State mutation < 4ms
- Reduced memory: 256 bytes per Context
- Limited concurrent operations: 10 maximum

**Technical Limitations**:
- AsyncStream state observation has inherent latency (1-3ms) due to actor queue scheduling
- Context memory measurement excludes Swift runtime overhead which varies by platform
- Thermal throttling may increase all targets by up to 3x under sustained load

## Platform Support

### Supported Platforms

| Platform | Minimum Version | Status | Notes |
|----------|----------------|--------|-------|
| iOS | 15.0 | Primary | Full feature support |
| macOS | 12.0 | Secondary | Desktop optimizations |
| watchOS | 8.0 | Experimental | Limited capabilities |
| tvOS | 15.0 | Planned | Not yet implemented |

### Platform-Specific Adaptations

**iOS Specifics**:
- Full SwiftUI integration
- All capability types supported
- Background task coordination
- ProMotion display support

**macOS Specifics**:
- AppKit bridge for legacy components
- Multi-window coordination
- File system capabilities enhanced
- No camera/location restrictions

**watchOS Specifics**:
- Simplified Context lifecycle
- Reduced capability set (no camera)
- Complication update integration
- Extended runtime sessions

### Cross-Platform Considerations

**Conditional Compilation**:
```
#if os(iOS)
// iOS-specific capability implementation
#elseif os(macOS)
// macOS-specific capability implementation
#elseif os(watchOS)
// watchOS-specific capability implementation
#endif
```

**Shared Components**:
- Core protocols identical across platforms
- Performance targets adjusted per platform
- Platform-specific capabilities conditionally available

## Configuration Management

### Configuration Architecture

**Configuration Injection**:
- Capabilities accept configuration via init parameters
- Configuration changes without recompilation via property lists
- Environment-based configuration switching

**Hot-Reload Support**:
- Configuration changes detected via file system monitoring
- Capabilities notified of configuration updates
- Non-permission changes applied without recreation

**Configuration Scope**:
- **Global**: Application-wide settings (API endpoints, feature flags)
- **Capability**: Component-specific settings (timeout values, retry counts)
- **Environment**: Development/staging/production variants

### Configuration Change Handling

**Reload Triggers**:
- File system change detection
- Push notification from configuration service
- Manual reload via debug menu
- App foreground transition

**Reload Process**:
1. Detect configuration change
2. Validate new configuration
3. Notify affected capabilities
4. Apply changes without service interruption
5. Log configuration transition

**Limitations**:
- Permission-based changes require capability recreation
- Some network configurations require connection reset
- UI-affecting changes may require view refresh

## Rationale

### Design Decisions

1. **Actor-Based Clients**: Swift's actor model provides thread safety without manual locking, eliminating data races by design.

2. **1:1 Presentation-Context Relationship**: Each presentation instance gets its own context instance, preventing state bleeding between presentations and enabling proper lifecycle management.

3. **Singleton Clients**: Single source of truth for each domain ensures synchronization across all observers without explicit coordination code.

4. **Transient Capabilities**: System permissions and availability change at runtime; transient lifecycle allows graceful handling of these changes.

5. **Service-Oriented Orchestrator**: Orchestrator provides context creation, dependency resolution, and navigation management capabilities to enable focused testing and clear responsibilities.

### Alternatives Considered

1. **Shared Contexts**: Rejected due to complexity of managing multiple presentation lifecycles
2. **Direct Presentation-Client Binding**: Rejected as it violates separation of concerns
3. **Manual Thread Synchronization**: Rejected in favor of actor model simplicity
4. **Static Capability Instances**: Rejected due to inability to handle permission changes

## Backwards Compatibility

As the foundational RFC for Axiom, this specification establishes the baseline architecture from which all future development proceeds. All subsequent RFCs must maintain compatibility with this foundation architecture.

Framework is currently in MVP stage - breaking changes are acceptable until version 1.0 release.

## Security Considerations

1. **Actor Isolation**: Prevents concurrent access to mutable state
2. **Capability Validation**: Runtime checks ensure system access is authorized
3. **Type Safety**: Compile-time validation prevents many security issues
4. **Memory Safety**: Clear ownership rules prevent use-after-free bugs

## Test Strategy

### Unit Tests
- Component isolation tests validating individual behaviors
- Protocol conformance verification
- Thread safety validation with race condition detection
- Performance characteristic measurements

### Integration Tests
- Component interaction flows testing coordination
- Error propagation path validation
- State synchronization scenario verification
- Capability lifecycle integration testing

### Performance Tests
- State propagation latency measurements
- Memory overhead profiling
- Component initialization benchmarks
- Concurrent operation stress testing

### Test Infrastructure
- Mock capabilities with configurable behaviors
- Test harnesses for async stream observation
- Performance measurement utilities
- Circular dependency detection tools

## References

- [Swift Evolution: Actor Model](https://github.com/apple/swift-evolution/blob/main/proposals/0306-actors.md)
- [SwiftUI Documentation](https://developer.apple.com/documentation/swiftui)
- [iOS App Architecture](https://developer.apple.com/documentation/uikit/app_and_environment)

<<<<<<< HEAD
## Appendices

### Appendix A: Constraint Dependency Matrix

| Constraint | Requires | Enables | Validation |
|------------|----------|---------|------------|
| Rule 1 (Client→Capability) | - | Rules 5, 6 | Type system |
| Rule 2 (Context→Client/Context) | Rule 1 | Rules 5, 8 | Type system |
| Rule 3 (Capability DAG) | - | Rule 16 | Type system |
| Rule 4 (View→Context) | - | Rule 10 | Type system |
| Rule 5 (Unidirectional) | Rules 1, 2 | - | Type system |
| Rule 6 (Client Isolation) | Rule 1 | Rule 11 | Type system |
| Rule 7 (State Ownership) | - | Rule 12 | Type system |
| Rule 8 (Context DAG) | Rule 2 | - | Runtime |
| Rule 9 (View Multiple) | - | - | Runtime |
| Rule 10 (Context Per-View) | Rule 4 | - | Runtime |
| Rule 11 (Client Singleton) | Rule 6 | Rule 12 | Runtime |
| Rule 12 (State Singleton) | Rules 7, 11 | - | Runtime |
| Rule 13 (Capability Transient) | - | - | Runtime |
| Rule 14 (State Mutation) | - | Rule 15 | Compile-time |
| Rule 15 (Error Propagation) | Rule 14 | Rule 19 | Compile-time |
| Rule 16 (Capability Init) | Rule 3 | - | Compile-time |
| Rule 17 (State Value Types) | - | Rule 14 | Compile-time |
| Rule 18 (Action Value Types) | - | - | Compile-time |
| Rule 19 (Error Boundaries) | Rules 2, 15 | - | Compile-time |

### Appendix B: TDD Implementation Checklist

**Core Components** (Red-Green-Refactor cycles):
- [ ] AxiomError protocol with recovery strategies
  - [ ] Write failing test for error recovery behavior
  - [ ] Implement minimal error handling to pass test
  - [ ] Refactor to extract common recovery patterns
- [ ] Capability protocol with degradation levels
  - [ ] Write test for capability degradation transitions
  - [ ] Implement degradation level support
  - [ ] Refactor to eliminate duplication across capabilities
- [ ] Client protocol with state observation and backpressure
  - [ ] Write test for state stream backpressure handling
  - [ ] Implement AsyncStream with buffering
  - [ ] Refactor to optimize memory usage
- [ ] Context protocol with error boundary behavior
  - [ ] Write test for error boundary catching
  - [ ] Implement error handling in context
  - [ ] Refactor to centralize error handling logic
- [ ] Orchestrator protocol with capability monitoring
  - [ ] Write test for capability lifecycle monitoring
  - [ ] Implement monitoring system
  - [ ] Refactor to use observer pattern
- [ ] CapabilityChange enum for lifecycle events
  - [ ] Write test for all change event types
  - [ ] Implement enum with associated values
  - [ ] Refactor if enum becomes too large
- [ ] CapabilityMonitor for permission/service tracking
  - [ ] Write test for permission change detection
  - [ ] Implement system notification observers
  - [ ] Refactor to separate concerns by capability type

**Infrastructure Components**:
- [ ] Component initialization ordering system
- [ ] Circular dependency detector
- [ ] Performance monitoring framework
- [ ] Debug inspection APIs
- [ ] Metrics collection system
- [ ] Version compatibility checker

**Capability Features**:
- [ ] Capability taxonomy implementation (System/Network/Storage/Computation)
- [ ] Degradation level negotiation protocol
- [ ] Offline-to-online transition handling
- [ ] Permission revocation handlers

**State Management**:
- [ ] AsyncStream backpressure handling
- [ ] State coalescing for overflow
- [ ] Critical state marking system
- [ ] State replay mechanism

### Appendix C: MVP Implementation Guide

#### Core Constraints (MVP - Phase 1)

For initial MVP implementation, focus on these essential constraints:

1. **Rule 1**: Clients can ONLY depend on Capabilities
2. **Rule 2**: Contexts can ONLY depend on Clients and downstream Contexts  
3. **Rule 4**: Each View has exactly ONE Context dependency
4. **Rule 5**: Unidirectional flow: Orchestrator → Context → Client → Capability
5. **Rule 7**: Each State is owned by exactly ONE Client
6. **Rule 11**: Client Lifetime: Singleton

These six constraints provide the core architectural safety while keeping implementation complexity manageable.

#### Extended Constraints (v1.0 - Phase 2)

Add these constraints after MVP validation:

7. **Rule 3**: Capability Composition (DAG formation)
8. **Rule 6**: Client Isolation (no Client-Client dependencies)
9. **Rule 8**: Context Composition (DAG with no cycles)
10. **Rule 9**: View Lifetime (multiple instances)
11. **Rule 10**: Context Lifetime (one per view instance)
12. **Rule 12**: State Lifetime (singleton)
13. **Rule 13**: Capability Lifetime (transient)

#### MVP Implementation Strategy

1. **Phase 1 (Weeks 1-2)**: Implement core protocols with basic error handling
2. **Phase 2 (Weeks 3-4)**: Add state observation mechanism
3. **Phase 3 (Week 5)**: Implement capability lifecycle for permissions
4. **Phase 4 (Week 6)**: Add performance monitoring and optimization
5. **Phase 5 (Weeks 7-8)**: Complete testing infrastructure

### Appendix D: Refactoring Opportunities

**Protocol Segregation**:
- Large protocols can be split into focused concerns
- Common patterns extracted into protocol extensions
- Default implementations for standard behaviors

**State Management Optimization**:
- Copy-on-write for large state objects
- State diffing to minimize update overhead
- Compression for state snapshots

**Performance Improvements**:
- Lazy initialization for expensive components
- Caching strategies for capability checks
- Batch processing for state updates

**Code Organization**:
- Extract common error handling patterns
- Centralize validation logic
- Modularize capability implementations

### Appendix E: Version History

- **v1.7** (2025-01-15): Stabilization improvements: system boundary clarification, error message standardization, performance consolidation, SwiftUI Environment support
- **v1.6** (2025-01-14): Major reorganization - elevated Performance Requirements, added Platform Support and Configuration Management sections, enhanced protocol specifications, clarified technical gaps
- **v1.6** (2025-01-13): Added TDD acceptance criteria, test boundaries, refactoring opportunities
- **v1.5** (2025-01-13): Reorganized content, added complete dependency matrix, enhanced error recovery specs
- **v1.4** (2025-01-09): Added Rules 17-19, non-functional requirements, constraint enforcement mechanisms
- **v1.3** (2025-01-08): Added Rules 14-16, enhanced protocol specs, performance methodology
- **v1.2** (2025-01-07): Removed code examples, improved clarity and readability
- **v1.1** (2025-01-07): Added error handling, performance targets, state observation, testing patterns
- **v1.0** (2025-01-06): Initial RFC with six components, thirteen constraints, actor model

### Appendix F: TDD Enhancement Summary

This revision enhances RFC-001 with comprehensive TDD support:

**Testable Requirements**:
- All 19 constraints now include acceptance criteria
- Each requirement specifies measurable test outcomes
- Performance targets include specific test scenarios

**Test Boundaries**:
- Protocol definitions include test boundary specifications
- Mock requirements clearly defined for each component
- Integration points identified for testing

**Implementation Approach**:
- TDD checklist follows Red-Green-Refactor cycles
- Each component implementation starts with failing tests
- Refactoring opportunities identified throughout
=======
## TDD Implementation Checklist
>>>>>>> 11eab397

**Last Updated**: 2025-01-16 15:00  
**Current Focus**: Foundation architecture specification  
**Session Notes**: Initial checklist creation for TDD implementation

### Component Types
- [ ] Component Type Definition
  - [ ] Red: Test component type enumeration
  - [ ] Green: Define six component types
  - [ ] Refactor: Add type documentation
- [ ] Dependency Rules
  - [ ] Red: Test invalid dependencies fail
  - [ ] Green: Implement dependency validation
  - [ ] Refactor: Optimize compile-time checks

### Core Constraints (1-5)
- [ ] Client Isolation
  - [ ] Red: Test client-to-client communication fails
  - [ ] Green: Implement isolation rules
  - [ ] Refactor: Add diagnostic messages
- [ ] Context Dependencies
  - [ ] Red: Test direct capability access fails
  - [ ] Green: Implement context constraints
  - [ ] Refactor: Extract validation logic
- [ ] Unidirectional Flow
  - [ ] Red: Test reverse dependencies fail
  - [ ] Green: Implement flow validation
  - [ ] Refactor: Create dependency analyzer
- [ ] Presentation-Context Binding
  - [ ] Red: Test multiple contexts fail
  - [ ] Green: Implement 1:1 binding
  - [ ] Refactor: Add SwiftUI property wrappers
- [ ] State Ownership
  - [ ] Red: Test shared state fails
  - [ ] Green: Implement ownership rules
  - [ ] Refactor: Add ownership diagnostics

### Core Constraints (6-10)
- [ ] Component Lifetimes
  - [ ] Red: Test lifetime violations
  - [ ] Green: Implement lifetime management
  - [ ] Refactor: Add lifecycle observers
- [ ] DAG Composition
  - [ ] Red: Test circular dependencies
  - [ ] Green: Implement DAG validation
  - [ ] Refactor: Cache resolution results
- [ ] Error Boundaries
  - [ ] Red: Test unhandled errors
  - [ ] Green: Implement error boundaries
  - [ ] Refactor: Add recovery strategies
- [ ] Concurrency Safety
  - [ ] Red: Test deadlock scenarios
  - [ ] Green: Implement actor safety
  - [ ] Refactor: Add priority handling
- [ ] State Immutability
  - [ ] Red: Test mutable state corruption
  - [ ] Green: Implement immutable updates
  - [ ] Refactor: Add copy-on-write

### Core Protocols
- [ ] Capability Protocol
  - [ ] Red: Test lifecycle transitions
  - [ ] Green: Define protocol requirements
  - [ ] Refactor: Extract common behaviors
- [ ] Client Protocol
  - [ ] Red: Test state streaming
  - [ ] Green: Define actor protocol
  - [ ] Refactor: Optimize AsyncStream
- [ ] Context Protocol
  - [ ] Red: Test observation patterns
  - [ ] Green: Define MainActor protocol
  - [ ] Refactor: Add weak references
- [ ] Orchestrator Protocol
  - [ ] Red: Test context creation
  - [ ] Green: Define orchestrator interface
  - [ ] Refactor: Add builder pattern

### Performance Requirements
- [ ] State Propagation
  - [ ] Red: Test 60fps requirement
  - [ ] Green: Implement fast propagation
  - [ ] Refactor: Batch updates
- [ ] Memory Overhead
  - [ ] Red: Test 1KB limit
  - [ ] Green: Minimize allocations
  - [ ] Refactor: Object pooling
- [ ] Initialization Speed
  - [ ] Red: Test 50ms limit
  - [ ] Green: Optimize initialization
  - [ ] Refactor: Lazy loading

## API Design

### Public Interface Evolution

The framework maintains API stability through:
- Semantic versioning with clear deprecation cycles
- Protocol-based design allowing extension without modification
- Default implementations for backwards compatibility
- Compile-time availability annotations

### Core Public APIs

- **Capability**: Base protocol for all capabilities
  - Requirement: Stable methods marked with @available(iOS 15.0, *)
  - Acceptance: All capability implementations compile with iOS 15.0 target
  - Boundary: Extension points for custom capabilities documented
  - Refactoring: Extract shared capability behaviors to protocol extensions

- **State**: Protocol for domain model value types
  - Requirement: Equatable value types with immutable properties
  - Acceptance: State mutations create new instances with value semantics
  - Boundary: No reference types allowed in state definitions
  - Refactoring: Automatic Codable synthesis for persistence

- **Client**: Actor protocol for business logic
  - Requirement: Generic over State and Action types with AsyncStream observation
  - Acceptance: Type inference works for all standard Swift types
  - Boundary: Error propagation through typed throws
  - Refactoring: Consider AsyncSequence for flexible streaming

- **Context**: MainActor protocol for UI coordination
  - Requirement: SwiftUI lifecycle integration with type-safe action handling
  - Acceptance: Context lifecycle matches SwiftUI view lifecycle
  - Boundary: Environment value support for configuration
  - Refactoring: Weak observation patterns for memory efficiency

- **Orchestrator**: Application coordinator protocol
  - Requirement: Context factory methods with capability lifecycle management
  - Acceptance: All contexts created through orchestrator factory
  - Boundary: Navigation coordination through type-safe routing
  - Refactoring: Builder pattern for complex initialization flows

- **Presentation**: SwiftUI view protocol for UI components
  - Requirement: Single context binding with automatic lifecycle management
  - Acceptance: Presentation compilation fails with multiple context bindings
  - Boundary: SwiftUI body computation with framework-provided property wrappers
  - Refactoring: Custom property wrappers for common presentation patterns

### API Stability Guarantees

- Protocol requirements are additive only
- Default implementations provided for new requirements
- Deprecated APIs maintained for 2 major versions
- Breaking changes require new protocol versions

## Performance Constraints

### Framework Overhead Limits

- **Binary Size**:
  - Requirement: Core module < 1MB
  - Acceptance: Binary size measurement shows < 1MB for release build
  - Boundary: Excludes dependencies and debug symbols
  - Refactoring: Module splitting if size exceeds 800KB

- **Runtime Memory**:
  - Requirement: < 10MB for 100 active components
  - Acceptance: Memory profiler shows < 10MB with 100 components
  - Boundary: Measured after 5 minutes of active use
  - Refactoring: Object pooling for frequently allocated types

- **CPU Overhead**:
  - Requirement: < 5% for state management
  - Acceptance: CPU profiler shows < 5% overhead in typical usage
  - Boundary: Measured during 60fps UI updates
  - Refactoring: Batch processing for high-frequency updates

- **Startup Time**:
  - Requirement: < 100ms framework initialization
  - Acceptance: Time profiler shows < 100ms from first call to ready
  - Boundary: Measured on minimum supported hardware
  - Refactoring: Lazy initialization for non-critical components

### Benchmark Requirements

All performance claims validated through:
- Automated benchmark suite in CI/CD
- Device testing on minimum supported hardware
- Profiling data for common usage patterns
- Regression detection for performance changes

### Performance Optimization Guidelines

- Prefer value types to reduce allocation overhead
- Use copy-on-write for large state objects
- Batch UI updates within frame boundaries
- Profile before optimizing bottlenecks<|MERGE_RESOLUTION|>--- conflicted
+++ resolved
@@ -5,12 +5,7 @@
 **Status**: Draft  
 **Type**: Architecture  
 **Created**: 2025-01-06  
-<<<<<<< HEAD
-**Updated**: 2025-01-15
-**Authors**: Axiom Framework Team  
-=======
 **Updated**: 2025-01-16  
->>>>>>> 11eab397
 **Supersedes**: None  
 **Superseded-By**: None
 
@@ -34,622 +29,6 @@
 
 ## Specification
 
-<<<<<<< HEAD
-### Overview
-
-The Axiom framework defines a complete iOS application architecture with six immutable component types, nineteen architectural constraints, and strict performance requirements. This specification is organized into the following sections:
-
-1. **Component Architecture** - Component types and their relationships
-2. **Architectural Constraints** - Rules governing component interactions
-3. **Protocol Specifications** - Complete protocol requirements
-4. **Performance Requirements** - Measurable performance targets
-5. **Implementation Details** - Technical requirements and mechanisms
-
-### Component Architecture
-
-#### Component Types
-
-The Axiom architecture consists of exactly six immutable component types:
-
-| Component | Purpose | Dependencies | Thread Safety | Lifetime |
-|-----------|---------|--------------|---------------|----------|
-| **Capability** | External system access | Other Capabilities only | Thread-safe (actor/MainActor/synchronized) | Transient |
-| **Owned State** | Domain model representation | None | Value types | Singleton |
-| **Client** | Domain logic | Capabilities only | Actor isolation | Singleton |
-| **Orchestrator** | Application lifecycle | Creates Contexts | @MainActor | Singleton |
-| **Context** | Feature coordination | Clients & Contexts | @MainActor | Per view instance |
-| **Presentation** | User interface | One Context | SwiftUI View | Multiple instances |
-
-### Architectural Constraints
-
-Nineteen constraints enforce architectural integrity through compile-time and runtime validation:
-
-#### Dependency Constraints (Rules 1-8)
-
-1. **Client Dependency**: Clients can ONLY depend on Capabilities
-   - Acceptance: Compiler rejects Client importing another Client type
-   - Test: Attempt Client-to-Client dependency fails at compile time
-
-2. **Context Dependency**: Contexts can ONLY depend on Clients and downstream Contexts
-   - Acceptance: Compiler rejects Context importing Capability directly
-   - Test: Context isolation test validates no capability access
-
-3. **Capability Composition**: Capabilities can ONLY depend on other Capabilities (forming a DAG)
-   - Acceptance: Circular capability dependency detected and rejected at runtime
-   - Test: DAG validation test with 10 capabilities shows no cycles
-
-4. **View-Context Binding**: Each View has exactly ONE Context dependency
-   - Acceptance: View with multiple contexts fails SwiftUI compilation
-   - Test: View creation test confirms single context requirement
-
-5. **Unidirectional Flow**: Dependencies flow: Orchestrator → Context → Client → Capability → System
-   - System Boundary: External dependencies outside framework control (iOS SDK, third-party frameworks, hardware APIs)
-   - Acceptance: Reverse dependency attempts fail at compile time
-   - Test: Dependency analyzer confirms unidirectional graph
-   - Test: Dependency analyzer categorizes 100% of imports as framework-controlled or system
-
-6. **Client Isolation**: Clients cannot depend on other Clients
-   - Acceptance: Inter-client communication attempts fail compilation
-   - Test: Client isolation test with 5 clients shows no cross-references
-
-7. **State Ownership**: Each State is owned by exactly ONE Client
-   - Acceptance: Shared state attempts trigger compiler error
-   - Test: State ownership test validates 1:1 client-state pairing
-
-8. **Context Composition**: Contexts form a DAG with no circular dependencies
-   - Acceptance: Circular context references detected within 100ms at runtime
-   - Test: Context graph with 20 nodes validates as acyclic
-
-#### Lifetime Constraints (Rules 9-13)
-
-9. **View Lifetime**: Multiple instances - new instance per usage in SwiftUI hierarchy
-   - Acceptance: Multiple view instances have unique identities
-   - Test: Create 10 views, verify 10 distinct instances via ObjectIdentifier
-
-10. **Context Lifetime**: One instance per view instance - maintains 1:1 relationship
-   - Acceptance: Each view instance gets unique context instance
-   - Test: View-context pairing test shows 1:1 correspondence for 100 views
-
-11. **Client Lifetime**: Singleton - one instance per client type for entire application
-   - Acceptance: Multiple client requests return identical instance
-   - Test: Concurrent access from 100 threads returns same client instance
-
-12. **State Lifetime**: Singleton - one instance per state type, paired 1:1 with client
-   - Acceptance: State instance remains constant across app lifecycle
-   - Test: State identity test over 1000 mutations shows same instance
-
-13. **Capability Lifetime**: Transient - recreated when permissions or availability changes
-   - Acceptance: Permission change triggers capability recreation within 50ms
-   - Test: Capability lifecycle test validates recreation on permission events
-
-#### State Management Constraints (Rules 14-19)
-
-14. **State Mutation**: State mutations must be atomic and produce new immutable instances
-   - Acceptance: Concurrent mutations produce consistent final state
-   - Test: 1000 concurrent state mutations show no data corruption
-   - Refactoring: Consider copy-on-write optimization for large states
-
-15. **Error Propagation**: Errors must propagate upward through component hierarchy without skipping levels
-   - Acceptance: Error at capability level reaches context within 10ms
-   - Test: Error injection at each level validates propagation path
-
-16. **Capability Initialization**: Capability initialization must respect dependency order in the DAG
-   - Acceptance: Dependent capabilities initialize after dependencies
-   - Test: 10-node capability DAG initializes in topological order
-
-17. **State Composition**: States must contain only value types (structs, enums, primitive types)
-   - Acceptance: Compiler rejects reference types in state definitions
-   - Test: State definition with class property fails compilation
-
-18. **Action Definition**: Actions must be value types with clear command/query separation
-   - Acceptance: Actions are immutable and side-effect free
-   - Test: Action mutation attempts fail at compile time
-
-19. **Error Boundaries**: Contexts act as error boundaries and must handle or explicitly propagate all Client errors
-   - Acceptance: Unhandled client errors caught by context within 5ms
-   - Test: Error boundary test validates 100% error capture rate
-
-#### Constraint Dependencies
-
-**Foundational Dependencies**:
-- Rules 1-2 establish base dependency directions, enabling Rule 5 (unidirectional flow)
-- Rules 6-7 establish ownership patterns, required for Rules 11-12 (singleton lifetimes)
-- Rule 3 enables Rule 16 by establishing capability initialization order
-
-**Lifetime Dependencies**:
-- Rule 4 enforces Rule 10: View-Context binding requires matching lifetimes
-- Rule 11 enables Rule 12: Singleton clients required for singleton state ownership
-- Rule 13 is independent but coordinates with Rules 3 and 16 for capability lifecycle
-
-**State Management Dependencies**:
-- Rule 14 requires Rule 15: State mutation errors must propagate correctly
-- Rule 17 enables Rule 14: Value types ensure atomic state mutations
-- Rule 19 requires Rules 2 and 15: Contexts must be in hierarchy to act as boundaries
-
-**Cross-Cutting Dependencies**:
-- Rule 5 requires Rules 1-2 and enables clean testing boundaries
-- Rule 8 requires Rule 2 but adds runtime cycle detection at context creation time
-- Rules 14-19 form cohesive state management subsystem
-
-### Protocol Specifications
-
-The framework defines four primary protocols with error handling and state observation capabilities:
-
-#### Capability Protocol
-
-**Purpose**: Manages external system access with lifecycle management and degradation support.
-
-**Required Members**:
-- `isAvailable: Bool` - Current availability status
-- `initialize() async throws` - Async initialization with error handling
-- `invalidate()` - Resource cleanup (must complete in < 5ms)
-- `capabilityIdentifier: String` - Unique identifier for dependency resolution
-- `degradationLevel: DegradationLevel` - Current operational level (Full/Limited/Minimal/Unavailable)
-
-**Optional Members**:
-- `recoveryStrategy: RecoveryStrategy` - Default recovery strategy (retry/fallback/propagate/ignore)
-- `requiresUserConsent: Bool` - Whether capability needs user permission
-
-**Test Boundaries**: Mock capabilities must simulate all availability states
-- Acceptance: Capability mock can transition through all states in < 10ms
-- Refactoring opportunity: Extract common capability behaviors into base protocol
-
-**Thread Safety**: Must be @MainActor, actor-isolated, or use explicit synchronization
-
-**Versioning**: Protocol version checked at initialization via `capabilityVersion: String`
-
-#### Client Protocol
-
-**Purpose**: Actor-based business logic container with thread-safe state management.
-
-**Required Members**:
-- `stateStream: AsyncStream<State>` - State updates with 10-event buffer and coalescing
-- `processAction(_ action: Action) async throws` - Action processing (must complete in < 8ms)
-- `initialState: State` - Initial state value
-- `clientIdentifier: String` - Unique identifier for dependency injection
-
-**Required Associated Types**:
-- `State: Sendable` - Must contain only value types (structs/enums/primitives)
-- `Action: Sendable` - Value type with command/query separation
-
-**AsyncStream Configuration**:
-- Buffer size: 10 pending states (overflow triggers coalescing)
-- Critical states: Marked with `priority: .critical` to prevent dropping
-- Backpressure: Keep only latest state on overflow
-
-**Test Boundaries**: State streams must be observable in tests
-- Acceptance: Test harness receives all state updates within 5ms
-- Refactoring opportunity: Consider protocol extensions for common patterns
-
-#### Context Protocol
-
-**Purpose**: MainActor-bound feature coordinator with error boundary capabilities.
-
-**Required Members**:
-- `observeClient() async` - Subscribe to client state stream with weak self reference
-- `handleUserAction(_ action: UserAction) async` - Process user interactions
-- `contextIdentifier: String` - Unique identifier for debugging
-
-**Required Lifecycle Methods**:
-- `onAppear()` - View appearance handling (must complete in < 10ms)
-- `onDisappear()` - Cleanup and task cancellation (must complete in < 10ms)
-
-**UserAction Requirement**: Must conform to a protocol with validation capabilities
-
-**Environment Support**: Must support SwiftUI @Environment injection for configuration
-
-**Test Boundaries**: Lifecycle methods must be independently testable
-- Acceptance: Mock context handles 1000 actions without memory leaks
-- Acceptance: Environment injection test validates configuration propagation through context hierarchy
-- Test boundary: Mock environment values must be injectable in test contexts
-- Refactoring opportunity: Extract observation logic into reusable component
-
-**Versioning**: Protocol version checked at initialization via `capabilityVersion: String`
-
-#### Client Protocol
-
-**Purpose**: Actor-based business logic container with thread-safe state management.
-
-**Required Members**:
-- `stateStream: AsyncStream<State>` - State updates with 10-event buffer and coalescing
-- `processAction(_ action: Action) async throws` - Action processing (must complete in < 8ms)
-- `initialState: State` - Initial state value
-- `clientIdentifier: String` - Unique identifier for dependency injection
-
-**Required Associated Types**:
-- `State: Sendable` - Must contain only value types (structs/enums/primitives)
-- `Action: Sendable` - Value type with command/query separation
-
-**AsyncStream Configuration**:
-- Buffer size: 10 pending states (overflow triggers coalescing)
-- Critical states: Marked with `priority: .critical` to prevent dropping
-- Backpressure: Keep only latest state on overflow
-
-#### Context Protocol
-
-**Purpose**: MainActor-bound feature coordinator with error boundary capabilities.
-
-**Required Members**:
-- `observeClient() async` - Subscribe to client state stream with weak self reference
-- `handleUserAction(_ action: UserAction) async` - Process user interactions
-- `contextIdentifier: String` - Unique identifier for debugging
-
-**Required Lifecycle Methods**:
-- `onAppear()` - View appearance handling (must complete in < 10ms)
-- `onDisappear()` - Cleanup and task cancellation (must complete in < 10ms)
-
-**Error Boundary Requirements**:
-- Must catch all Client errors in `observeClient()`
-- Must implement recovery or explicit propagation
-- "Handling" means: user notification, automatic retry, navigation fallback, or silent recovery
-- "Propagating" means: re-throwing with context information
-
-#### Orchestrator Protocol
-
-**Purpose**: Application lifecycle coordinator with service-oriented architecture.
-
-**Required Members**:
-- `createContext(for view: ViewType) -> Context` - Factory method for context creation
-- `handleCapabilityChange(_ change: CapabilityChange)` - System event handling
-- `orchestratorVersion: String` - Version for compatibility checking
-
-**Required Services** (as Capabilities):
-- **ContextCreationService**: Factory registration and context instantiation
-  - `registerFactory(for: ViewType, factory: @escaping () -> Context)`
-  - `createContext(for: ViewType) -> Context?`
-- **DependencyResolutionService**: Capability and client dependency injection
-  - `register<T>(type: T.Type, factory: @escaping () -> T)`
-  - `resolve<T>(type: T.Type) -> T?`
-- **NavigationManagementService**: Navigation state and circular path detection
-  - `navigate(to: ViewType)`
-  - `detectCircularNavigation() -> Bool`
-
-**System Event Monitoring**:
-- Permission changes: biometrics, photos, notifications, camera, microphone, location
-- Service availability: network, bluetooth, authentication, storage
-- Thermal events: CPU throttling, background restrictions
-
-**ViewType Requirement**: Must be a concrete type identifier, not a generic View protocol
-
-**Test Boundaries**: Dependency injection must be overridable for testing
-- Acceptance: Test orchestrator creates 50 contexts in < 500ms
-- Refactoring opportunity: Use builder pattern for complex context creation
-
-#### Error Protocol Integration
-
-All protocols incorporate `AxiomError` protocol with recovery strategies:
-
-**AxiomError Requirements**:
-- `errorCode: String` - Unique error identifier
-- `userMessage: String` - Localized user-facing message
-- `technicalDetails: String` - Developer-facing diagnostics
-- `recoveryStrategies: [RecoveryStrategy]` - Available recovery options
-- `severity: ErrorSeverity` - critical/high/medium/low
-
-### Error Recovery Specification
-
-#### Recovery Strategy Definitions
-
-**Retry Strategy**:
-- Automatic retry with exponential backoff
-- Initial delay: 100ms, max delay: 5s, max attempts: 3
-- Timeout per attempt: 30s
-
-**Fallback Strategy**:
-- Return cached/default data with metadata
-- Staleness indicator required
-- Cache TTL: Configuration-dependent
-
-**Propagate Strategy**:
-- Forward error with context to caller
-- Preserve original error chain
-- Add component-specific context
-
-**Ignore Strategy**:
-- Log error with severity level
-- Continue execution
-- Only for non-critical operations
-
-#### Component-Specific Recovery Patterns
-
-**Capability Recovery**:
-- Transient failures → Retry with backoff
-- Permission denied → Fallback to cached data
-- Service unavailable → Propagate to Client
-- Non-critical errors → Ignore with logging
-
-**Client Recovery**:
-- State mutation failure → Rollback to previous state
-- Partial action failure → Apply valid portions only
-- Critical errors → Transition to error state
-- Capability degradation → Graceful functionality reduction
-
-**Context Recovery**:
-- User action failure → Present error UI with retry option
-- State observation error → Automatic reconnection attempt
-- Navigation error → Fallback to safe view
-- Non-critical errors → Silent recovery with logging
-
-**Orchestrator Recovery**:
-- Capability graph failure → Reinitialize affected subgraph
-- Multiple failures → Partial shutdown mode
-- Critical system failure → Emergency mode with user consent
-- All failures → Diagnostic data collection
-
-### Error Message Standardization
-
-**Error Message Requirements**:
-- **Error Code**: All framework errors must include unique error code for programmatic handling
-- **Localized Description**: Human-readable error message appropriate for user display
-- **Recovery Suggestion**: Actionable guidance for resolving or mitigating the error
-- **Debug Information**: Technical details for developers (debug builds only)
-
-**Error Message Format**:
-- Code: Framework-specific error codes (e.g., AXIOM_CLIENT_001, AXIOM_CONTEXT_002)
-- Description: Clear, concise explanation of what went wrong
-- Recovery: Specific steps user or developer can take
-- Context: Relevant state information for debugging
-
-**Error Classification**:
-- **Critical Errors**: Prevent core functionality, require immediate attention
-- **Non-Critical Errors**: Allow degraded operation, can be handled gracefully
-- **Warning Conditions**: Potential issues that don't stop execution
-
-**Acceptance Criteria**:
-- Error message audit shows 100% compliance with format requirements
-- All error types include recovery suggestions
-- Critical vs non-critical error classification covers all framework error types
-
-### Component Initialization Order
-
-**Bootstrap Sequence**:
-1. **Capability Graph Construction**: Build DAG from capability dependencies
-2. **Capability Initialization**: Initialize in topological order
-3. **Client Creation**: Create singleton clients with initialized capabilities
-4. **Orchestrator Setup**: Initialize with capability and client references
-5. **Context Factory Registration**: Register context creation functions
-6. **View Hierarchy Setup**: SwiftUI app initialization
-
-**Initialization Failure Handling**:
-- **Capability Failure**: Mark as unavailable, continue with degraded mode
-- **Required Capability Failure**: Halt initialization, present error UI
-- **Client Failure**: Log error, skip dependent features
-- **Orchestrator Failure**: Fatal error, app cannot continue
-
-### Implementation Requirements
-
-1. **Thread Safety**: All Clients must guarantee thread-safe state access; all Contexts must execute on the main UI thread
-2. **State Management**: States must be value types with immutable snapshots
-3. **Memory Management**: Contexts must prevent retain cycles when observing state changes
-4. **Navigation Safety**: Navigation management must detect and prevent circular navigation paths
-5. **Capability Lifecycle**: Capabilities must handle initialization/invalidation
-6. **Testing Support**: Framework must provide testing utilities for capability simulation, client stubbing, and orchestration control
-7. **Error Handling**: All components must implement error handling with recovery strategies
-8. **State Observation**: Clients must expose state updates via `stateStream: AsyncStream<State>` property
-9. **Performance**: Components must meet defined performance targets (see Performance Requirements section)
-10. **Validation Enforcement**: Each constraint must specify compile-time or runtime enforcement mechanism
-11. **Capability Thread Safety**: Capabilities must either be @MainActor, actor-isolated, or use explicit synchronization
-12. **Component Destruction Order**: Component destruction must follow reverse dependency order: Views → Contexts → Clients → Capabilities
-13. **Protocol Versioning**: All protocols must expose version string for compatibility checking
-14. **Package Distribution**: Swift Package Manager compatible, minimum iOS 15.0, tvOS 15.0, watchOS 8.0, macOS 12.0
-    - Acceptance: Package.swift validates platform requirements and builds successfully
-
-### Performance Summary
-
-| Component | Operation | Target | Measurement | Acceptance Test |
-|-----------|-----------|--------|-------------|-----------------|
-| **Capability** | Initialization (first) | < 10ms | Individual capability | 100 capability checks p99 < 1ms cached |
-| **Capability** | Initialization (cached) | < 1ms | Individual capability | Performance test with 100 checks |
-| **Capability** | Invalidation | < 5ms | Resource cleanup | 50 capabilities complete in < 250ms |
-| **Capability** | Recovery Strategy | < 5ms | Strategy determination | 1000 errors average < 3ms |
-| **Client** | State Mutation | < 8ms | Action processing | 10,000 actions p95 < 8ms |
-| **Client** | State Publishing | < 1ms | AsyncStream dispatch | State propagation test < 1ms |
-| **Client** | Memory Overhead | < 512 bytes | Actor overhead | Memory profiler validation |
-| **Context** | Creation | < 50ms | Initialization | With dependencies p99 < 50ms |
-| **Context** | State Observation | < 8ms | Client to Context | End-to-end test < 8ms |
-| **Context** | Memory Overhead | < 1KB | Framework allocations | Instruments validation |
-| **Context** | Lifecycle Methods | < 10ms | onAppear/onDisappear | All handlers < 10ms |
-| **View** | Rendering | < 16ms | State to UI update | 60fps maintenance test |
-| **View** | Navigation | < 300ms | View transitions | All transitions < 300ms |
-| **View** | Memory | < 256KB | Body computation | Stack profiler validation |
-
-### State Observation Mechanism
-
-Clients publish state changes through AsyncStream, allowing Contexts to observe and react to state updates. The pattern ensures unidirectional data flow while maintaining thread safety:
-
-- **Client State Publishing**: Clients expose state changes via AsyncStream, yielding new states after processing actions
-- **Context Observation**: Contexts subscribe to client state streams using weak self references in tasks
-- **Lifecycle Management**: Observation tasks are cancelled when views disappear, preventing memory leaks
-- **Thread Safety**: Actor isolation in Clients and MainActor binding in Contexts ensure safe concurrent access
-
-
-### Capability Lifecycle Triggers
-
-Capabilities invalidate and reinitialize based on system events:
-
-**Permission Changes**: When users revoke permissions (biometrics, photos, notifications, camera, microphone, location), capabilities must invalidate and provide fallbacks following this hierarchy:
-1. Return cached data with staleness indicator
-2. Return empty data with unavailability reason
-3. Trigger user notification for manual resolution
-
-**Service Availability**: Network connectivity loss triggers offline mode with cached data usage. Authentication token expiration requires re-authentication. Other services (bluetooth, storage) follow similar patterns.
-
-**Monitoring Implementation**: The Orchestrator monitors system notifications and network path updates to detect capability changes, invoking appropriate handlers to maintain system consistency.
-
-### Capability Taxonomy
-
-Capabilities are classified into four categories with specific requirements:
-
-**System Capabilities**:
-- Access device features (camera, microphone, location, biometrics)
-- Permission-based lifecycle with user consent requirements
-- Must handle permission revocation gracefully
-
-**Network Capabilities**:
-- External service communication (REST, GraphQL, WebSocket)
-- Connectivity-aware with offline fallback support
-- Must implement request queuing for offline-to-online transitions
-
-**Storage Capabilities**:
-- Local data persistence (files, databases, keychain)
-- Space-aware with cleanup strategies
-- Must handle storage pressure events
-
-**Computation Capabilities**:
-- Resource-intensive operations (image processing, ML inference)
-- Battery and thermal aware
-- Must support operation cancellation and progress reporting
-
-### Partial Capability Degradation
-
-Capabilities support degraded operation modes:
-
-**Degradation Levels**:
-1. **Full**: All features available with normal performance
-2. **Limited**: Core features only, reduced performance acceptable
-3. **Minimal**: Critical features only, user notification required
-4. **Unavailable**: No features, must fail gracefully
-
-**Negotiation Protocol**:
-- Clients query capability degradation level before use
-- Capabilities advertise current level via `degradationLevel` property
-- Contexts adjust UI based on available capability levels
-- Orchestrator tracks system-wide degradation for coordinated response
-
-### Enhanced State Observation
-
-**Backpressure Handling**:
-- AsyncStream buffers limited to 10 pending states
-- Overflow triggers state coalescing (keep only latest)
-- Contexts can request replay of missed states
-- Critical state changes marked as non-droppable
-
-**Observation Guarantees**:
-- Order preservation: States delivered in mutation order
-- Delivery confirmation: Contexts acknowledge critical states
-- Cancellation safety: Clean task termination without state loss
-- Recovery support: Contexts can resume observation after errors
-
-### Testing Infrastructure
-
-**Testing Utilities**:
-- **Capability Simulation**: Mock capabilities with configurable availability, degradation levels, and failure modes
-- **Client Stubbing**: Predefined state sequences with timing control for deterministic testing
-- **Orchestration Control**: Dependency injection overrides and lifecycle event simulation
-- **Performance Harness**: Automated measurement with statistical analysis and regression detection
-
-**CircularDependencyDetector**:
-- Algorithm: Depth-first search with cycle detection
-- Execution: During Context creation in Orchestrator
-- Performance: O(n) where n = number of Contexts
-- Output: Throws `CircularDependencyError` with cycle path
-
-**Debug Inspection APIs**:
-- `debugDescription`: Dependency graph visualization
-- `dumpState()`: Current component state snapshot
-- `traceDependencies()`: Live dependency path tracing
-- `performanceMetrics()`: Real-time performance data
-
-**Test Categories**:
-
-**Unit Tests**: Verify individual component behavior
-- State transition correctness in Clients
-- Error propagation through component hierarchy  
-- Recovery strategy selection and execution
-- Capability degradation handling
-- Thread safety validation with race condition detection
-
-**Integration Tests**: Validate component interactions
-- Complete user flows from View to Capability
-- Cross-component error handling
-- State synchronization across multiple contexts
-- Capability lifecycle during permission changes
-- Navigation flow integrity
-
-**Performance Tests**: Ensure targets are met
-- Context creation: initialization to ready state (<50ms)
-- State propagation: actor dispatch to view render (<16ms)
-- Memory overhead: framework allocations only (<1KB/context)
-- Capability checks: cached access performance (<1ms)
-- Error recovery: strategy determination time (<5ms)
-
-### Test Strategy
-
-The framework testing approach follows the test pyramid with emphasis on fast, isolated tests:
-
-**Unit Test Categories**:
-- Component isolation tests (milliseconds)
-- Protocol conformance tests
-- Thread safety validation
-- Performance characteristic tests
-
-**Integration Test Categories**:
-- Component interaction flows (seconds)
-- Error propagation paths
-- State synchronization scenarios
-- Capability lifecycle integration
-
-**End-to-End Test Categories**:
-- Complete user workflows (minutes)
-- Permission change handling
-- App lifecycle scenarios
-- Performance under load
-
-### Non-Functional Requirements
-
-#### Debugging Support
-- Framework must provide debug descriptions for all components showing dependency graphs
-  - Acceptance: Debug description includes full dependency tree
-- Components must expose runtime inspection APIs for development builds
-  - Acceptance: Inspection API reveals internal state without side effects
-- Debug builds include performance profiling with automatic violation detection
-
-#### Observability Requirements
-- Framework must expose metrics for: component creation/destruction, error rates, performance violations
-- Metrics accessible through `MetricsProvider` protocol:
-  - `componentMetrics()`: Creation/destruction counts
-  - `errorMetrics()`: Error rates by component type
-  - `performanceMetrics()`: Violation counts and durations
-
-#### Framework Versioning
-- All protocols expose `protocolVersion: String` for compatibility checking
-- Version format: `major.minor.patch` (semantic versioning)
-- Compatibility matrix maintained in `VersionCompatibility.swift`
-- Mismatches fail at initialization with suggested migration path
-
-#### Backward Compatibility Testing
-- Test suite validates protocol version compatibility
-- Migration tests ensure upgrade paths work correctly
-- Performance regression tests compare versions
-- API stability tests prevent breaking changes
-
-### Constraint Enforcement Mechanisms
-
-| Constraint | Enforcement Method | Validation Time |
-|------------|-------------------|----------------|
-| Rules 1-7 | Type system | Compile-time |
-| Rule 8 | CircularDependencyDetector | Runtime |
-| Rules 9-10 | Framework lifecycle management | Runtime |
-| Rules 11-13 | Object lifetime tracking | Runtime |
-| Rules 14-16 | Protocol requirements | Compile-time |
-| Rules 17-19 | Type system + protocol requirements | Compile-time |
-
-**Performance Enforcement**: Performance violations must trigger warnings in DEBUG builds and errors in RELEASE builds.
-
-### Migration Guide
-
-**From MVVM**: Transform ViewModels into Contexts, Services into Capabilities, and Models into State+Client pairs. Move @Published properties from ViewModels to Contexts while keeping business logic in actor-based Clients.
-
-**From MVC**: Replace ViewControllers with SwiftUI Views and Contexts. Move service calls to Capabilities accessed through Clients. Transition from callback-based to async/await patterns.
-
-**Key Migration Points**:
-- ViewModels/Controllers become Contexts
-- Services become Capabilities 
-- Models split into immutable State and actor-based Clients
-- Use @Published in Contexts for UI binding
-- Navigation managed by Orchestrator's navigation management capability
-- Dependencies injected via Orchestrator's dependency resolution capability
-=======
 ### Component Type Requirements
 
 - **Six Immutable Component Types**:
@@ -811,163 +190,6 @@
   - Acceptance: Example demonstrates all 6 component types
   - Boundary: Example builds without additional dependencies
   - Refactoring: Create template generators for common patterns
->>>>>>> 11eab397
-
-## Performance Requirements
-
-### Overview
-
-Performance requirements ensure responsive user experience and efficient resource usage. All targets are measured on iOS 15+ with A12 Bionic or newer processors unless specified otherwise.
-
-### Component Performance Targets
-
-#### Capability Performance
-- **Initialization**: First check may take up to 10ms; subsequent checks must use cached results and complete in < 1ms
-- **Invalidation**: Resource cleanup must complete in < 5ms
-- **Recovery Strategy**: Strategy determination must complete in < 5ms (excluding execution)
-- **Configuration Reload**: Hot-reload of configuration must complete in < 20ms without capability recreation
-
-#### Client Performance
-- **State Mutation**: Processing actions to produce new state must complete in < 8ms
-- **State Publishing**: AsyncStream notification dispatch must occur within 1ms of state change
-- **Memory**: Actor overhead must be < 512 bytes per instance (excluding state data)
-- **Concurrent Operations**: Support minimum 100 concurrent state observations without degradation
-
-#### Context Performance
-- **Creation**: Context initialization must complete in < 50ms
-- **State Observation**: State change receipt from Client must occur within 8ms of dispatch
-- **Memory**: Framework overhead must be < 1KB per instance (excluding stored properties)
-- **Lifecycle**: onAppear/onDisappear handlers must complete in < 10ms
-
-#### View Performance
-- **Rendering**: State mutation to UI update must complete in < 16ms (60fps requirement)
-- **Navigation**: View transitions must complete in < 300ms (iOS standard animation)
-- **Memory**: SwiftUI view body computation must use < 256KB stack space
-- **Layout**: Complex view hierarchies (>100 views) must layout in < 33ms
-
-### Measurement Methodology
-
-**Performance Boundaries**:
-- State propagation: From actor queue dispatch to SwiftUI render completion
-- Memory overhead: Framework-specific allocations excluding application data
-- Capability checks: Differentiate first-time initialization from cached access
-- Error recovery: Time from error detection to recovery strategy execution
-
-**Testing Conditions**:
-- Device: iOS 15+ on A12 Bionic minimum (older devices may have relaxed targets)
-- Memory: Measured with Instruments memory profiler
-- Timing: Measured with os_signpost intervals
-- Concurrency: Tested under load with 100+ simultaneous operations
-
-### Platform-Specific Considerations
-
-**iOS Performance**:
-- Primary platform with strictest requirements
-- ProMotion displays require 8ms frame budget for 120fps
-- Background execution limited to 30s continuous
-
-**macOS Performance**:
-- Relaxed view transition target: < 500ms
-- No background execution limits
-- Higher memory allowance: 2KB per Context
-
-**watchOS Performance**:
-- Stricter targets: State mutation < 4ms
-- Reduced memory: 256 bytes per Context
-- Limited concurrent operations: 10 maximum
-
-**Technical Limitations**:
-- AsyncStream state observation has inherent latency (1-3ms) due to actor queue scheduling
-- Context memory measurement excludes Swift runtime overhead which varies by platform
-- Thermal throttling may increase all targets by up to 3x under sustained load
-
-## Platform Support
-
-### Supported Platforms
-
-| Platform | Minimum Version | Status | Notes |
-|----------|----------------|--------|-------|
-| iOS | 15.0 | Primary | Full feature support |
-| macOS | 12.0 | Secondary | Desktop optimizations |
-| watchOS | 8.0 | Experimental | Limited capabilities |
-| tvOS | 15.0 | Planned | Not yet implemented |
-
-### Platform-Specific Adaptations
-
-**iOS Specifics**:
-- Full SwiftUI integration
-- All capability types supported
-- Background task coordination
-- ProMotion display support
-
-**macOS Specifics**:
-- AppKit bridge for legacy components
-- Multi-window coordination
-- File system capabilities enhanced
-- No camera/location restrictions
-
-**watchOS Specifics**:
-- Simplified Context lifecycle
-- Reduced capability set (no camera)
-- Complication update integration
-- Extended runtime sessions
-
-### Cross-Platform Considerations
-
-**Conditional Compilation**:
-```
-#if os(iOS)
-// iOS-specific capability implementation
-#elseif os(macOS)
-// macOS-specific capability implementation
-#elseif os(watchOS)
-// watchOS-specific capability implementation
-#endif
-```
-
-**Shared Components**:
-- Core protocols identical across platforms
-- Performance targets adjusted per platform
-- Platform-specific capabilities conditionally available
-
-## Configuration Management
-
-### Configuration Architecture
-
-**Configuration Injection**:
-- Capabilities accept configuration via init parameters
-- Configuration changes without recompilation via property lists
-- Environment-based configuration switching
-
-**Hot-Reload Support**:
-- Configuration changes detected via file system monitoring
-- Capabilities notified of configuration updates
-- Non-permission changes applied without recreation
-
-**Configuration Scope**:
-- **Global**: Application-wide settings (API endpoints, feature flags)
-- **Capability**: Component-specific settings (timeout values, retry counts)
-- **Environment**: Development/staging/production variants
-
-### Configuration Change Handling
-
-**Reload Triggers**:
-- File system change detection
-- Push notification from configuration service
-- Manual reload via debug menu
-- App foreground transition
-
-**Reload Process**:
-1. Detect configuration change
-2. Validate new configuration
-3. Notify affected capabilities
-4. Apply changes without service interruption
-5. Log configuration transition
-
-**Limitations**:
-- Permission-based changes require capability recreation
-- Some network configurations require connection reset
-- UI-affecting changes may require view refresh
 
 ## Rationale
 
@@ -1035,175 +257,7 @@
 - [SwiftUI Documentation](https://developer.apple.com/documentation/swiftui)
 - [iOS App Architecture](https://developer.apple.com/documentation/uikit/app_and_environment)
 
-<<<<<<< HEAD
-## Appendices
-
-### Appendix A: Constraint Dependency Matrix
-
-| Constraint | Requires | Enables | Validation |
-|------------|----------|---------|------------|
-| Rule 1 (Client→Capability) | - | Rules 5, 6 | Type system |
-| Rule 2 (Context→Client/Context) | Rule 1 | Rules 5, 8 | Type system |
-| Rule 3 (Capability DAG) | - | Rule 16 | Type system |
-| Rule 4 (View→Context) | - | Rule 10 | Type system |
-| Rule 5 (Unidirectional) | Rules 1, 2 | - | Type system |
-| Rule 6 (Client Isolation) | Rule 1 | Rule 11 | Type system |
-| Rule 7 (State Ownership) | - | Rule 12 | Type system |
-| Rule 8 (Context DAG) | Rule 2 | - | Runtime |
-| Rule 9 (View Multiple) | - | - | Runtime |
-| Rule 10 (Context Per-View) | Rule 4 | - | Runtime |
-| Rule 11 (Client Singleton) | Rule 6 | Rule 12 | Runtime |
-| Rule 12 (State Singleton) | Rules 7, 11 | - | Runtime |
-| Rule 13 (Capability Transient) | - | - | Runtime |
-| Rule 14 (State Mutation) | - | Rule 15 | Compile-time |
-| Rule 15 (Error Propagation) | Rule 14 | Rule 19 | Compile-time |
-| Rule 16 (Capability Init) | Rule 3 | - | Compile-time |
-| Rule 17 (State Value Types) | - | Rule 14 | Compile-time |
-| Rule 18 (Action Value Types) | - | - | Compile-time |
-| Rule 19 (Error Boundaries) | Rules 2, 15 | - | Compile-time |
-
-### Appendix B: TDD Implementation Checklist
-
-**Core Components** (Red-Green-Refactor cycles):
-- [ ] AxiomError protocol with recovery strategies
-  - [ ] Write failing test for error recovery behavior
-  - [ ] Implement minimal error handling to pass test
-  - [ ] Refactor to extract common recovery patterns
-- [ ] Capability protocol with degradation levels
-  - [ ] Write test for capability degradation transitions
-  - [ ] Implement degradation level support
-  - [ ] Refactor to eliminate duplication across capabilities
-- [ ] Client protocol with state observation and backpressure
-  - [ ] Write test for state stream backpressure handling
-  - [ ] Implement AsyncStream with buffering
-  - [ ] Refactor to optimize memory usage
-- [ ] Context protocol with error boundary behavior
-  - [ ] Write test for error boundary catching
-  - [ ] Implement error handling in context
-  - [ ] Refactor to centralize error handling logic
-- [ ] Orchestrator protocol with capability monitoring
-  - [ ] Write test for capability lifecycle monitoring
-  - [ ] Implement monitoring system
-  - [ ] Refactor to use observer pattern
-- [ ] CapabilityChange enum for lifecycle events
-  - [ ] Write test for all change event types
-  - [ ] Implement enum with associated values
-  - [ ] Refactor if enum becomes too large
-- [ ] CapabilityMonitor for permission/service tracking
-  - [ ] Write test for permission change detection
-  - [ ] Implement system notification observers
-  - [ ] Refactor to separate concerns by capability type
-
-**Infrastructure Components**:
-- [ ] Component initialization ordering system
-- [ ] Circular dependency detector
-- [ ] Performance monitoring framework
-- [ ] Debug inspection APIs
-- [ ] Metrics collection system
-- [ ] Version compatibility checker
-
-**Capability Features**:
-- [ ] Capability taxonomy implementation (System/Network/Storage/Computation)
-- [ ] Degradation level negotiation protocol
-- [ ] Offline-to-online transition handling
-- [ ] Permission revocation handlers
-
-**State Management**:
-- [ ] AsyncStream backpressure handling
-- [ ] State coalescing for overflow
-- [ ] Critical state marking system
-- [ ] State replay mechanism
-
-### Appendix C: MVP Implementation Guide
-
-#### Core Constraints (MVP - Phase 1)
-
-For initial MVP implementation, focus on these essential constraints:
-
-1. **Rule 1**: Clients can ONLY depend on Capabilities
-2. **Rule 2**: Contexts can ONLY depend on Clients and downstream Contexts  
-3. **Rule 4**: Each View has exactly ONE Context dependency
-4. **Rule 5**: Unidirectional flow: Orchestrator → Context → Client → Capability
-5. **Rule 7**: Each State is owned by exactly ONE Client
-6. **Rule 11**: Client Lifetime: Singleton
-
-These six constraints provide the core architectural safety while keeping implementation complexity manageable.
-
-#### Extended Constraints (v1.0 - Phase 2)
-
-Add these constraints after MVP validation:
-
-7. **Rule 3**: Capability Composition (DAG formation)
-8. **Rule 6**: Client Isolation (no Client-Client dependencies)
-9. **Rule 8**: Context Composition (DAG with no cycles)
-10. **Rule 9**: View Lifetime (multiple instances)
-11. **Rule 10**: Context Lifetime (one per view instance)
-12. **Rule 12**: State Lifetime (singleton)
-13. **Rule 13**: Capability Lifetime (transient)
-
-#### MVP Implementation Strategy
-
-1. **Phase 1 (Weeks 1-2)**: Implement core protocols with basic error handling
-2. **Phase 2 (Weeks 3-4)**: Add state observation mechanism
-3. **Phase 3 (Week 5)**: Implement capability lifecycle for permissions
-4. **Phase 4 (Week 6)**: Add performance monitoring and optimization
-5. **Phase 5 (Weeks 7-8)**: Complete testing infrastructure
-
-### Appendix D: Refactoring Opportunities
-
-**Protocol Segregation**:
-- Large protocols can be split into focused concerns
-- Common patterns extracted into protocol extensions
-- Default implementations for standard behaviors
-
-**State Management Optimization**:
-- Copy-on-write for large state objects
-- State diffing to minimize update overhead
-- Compression for state snapshots
-
-**Performance Improvements**:
-- Lazy initialization for expensive components
-- Caching strategies for capability checks
-- Batch processing for state updates
-
-**Code Organization**:
-- Extract common error handling patterns
-- Centralize validation logic
-- Modularize capability implementations
-
-### Appendix E: Version History
-
-- **v1.7** (2025-01-15): Stabilization improvements: system boundary clarification, error message standardization, performance consolidation, SwiftUI Environment support
-- **v1.6** (2025-01-14): Major reorganization - elevated Performance Requirements, added Platform Support and Configuration Management sections, enhanced protocol specifications, clarified technical gaps
-- **v1.6** (2025-01-13): Added TDD acceptance criteria, test boundaries, refactoring opportunities
-- **v1.5** (2025-01-13): Reorganized content, added complete dependency matrix, enhanced error recovery specs
-- **v1.4** (2025-01-09): Added Rules 17-19, non-functional requirements, constraint enforcement mechanisms
-- **v1.3** (2025-01-08): Added Rules 14-16, enhanced protocol specs, performance methodology
-- **v1.2** (2025-01-07): Removed code examples, improved clarity and readability
-- **v1.1** (2025-01-07): Added error handling, performance targets, state observation, testing patterns
-- **v1.0** (2025-01-06): Initial RFC with six components, thirteen constraints, actor model
-
-### Appendix F: TDD Enhancement Summary
-
-This revision enhances RFC-001 with comprehensive TDD support:
-
-**Testable Requirements**:
-- All 19 constraints now include acceptance criteria
-- Each requirement specifies measurable test outcomes
-- Performance targets include specific test scenarios
-
-**Test Boundaries**:
-- Protocol definitions include test boundary specifications
-- Mock requirements clearly defined for each component
-- Integration points identified for testing
-
-**Implementation Approach**:
-- TDD checklist follows Red-Green-Refactor cycles
-- Each component implementation starts with failing tests
-- Refactoring opportunities identified throughout
-=======
 ## TDD Implementation Checklist
->>>>>>> 11eab397
 
 **Last Updated**: 2025-01-16 15:00  
 **Current Focus**: Foundation architecture specification  
