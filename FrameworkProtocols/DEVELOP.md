# @DEVELOP.md

**Trigger**: `@DEVELOP [command] [RFC-XXX]`

## Commands

- `status` → Show RFC implementation status
- `build [RFC-XXX]` → Execute TDD implementation using RFC checklist
- `test [RFC-XXX]` → Run tests for RFC implementation  
- `resume [RFC-XXX]` → Continue from checklist's current focus

## Core Process

<<<<<<< HEAD
### Implementation Command Scope
**Single Responsibility**: Transform RFC requirements into tested, refactored code
**Input Source**: RFCs in Proposed/ directory with acceptance criteria
**Core Process**: Red-Green-Refactor cycles (mandatory refactoring)
**Success Criteria**: All acceptance tests pass, zero code smells
**Progress Tracking**: Check off TDD checklist items in RFC
**Quality Gate**: 100% test success before and after refactoring
**Strict Boundary**: Read requirements only, never modify them
**Integration**: Works with @PLAN for RFC lifecycle and @CHECKPOINT for version control
=======
Red → Green → Refactor → Checklist Update
>>>>>>> 19e3ba3b

**Philosophy**: Test-driven development with RFC requirement tracking.
**Constraint**: All tests must pass before checklist updates.

## Workflow

<<<<<<< HEAD
**Work Philosophy**: DEVELOP implements code → Refactor for quality → Multiple cycles → @CHECKPOINT commits and merges

**Red-Green-Refactor Cycle**:
1. **RED**: Write test from RFC acceptance criteria → Verify it fails
2. **GREEN**: Write minimal code to pass → All tests green
3. **REFACTOR**: Apply patterns to improve → Tests stay green
4. **CHECKLIST**: Mark RFC item complete → Move to next requirement
=======
### TDD Implementation
1. Review RFC's TDD checklist current state
2. Extract requirement (4 parts: requirement, acceptance, boundary, refactor)
3. **RED**: Write failing test from acceptance criteria
4. **GREEN**: Minimal code to pass test
5. **REFACTOR**: Apply RFC's refactoring notes
6. Update checklist [x] with file:line references
7. Commit via @CHECKPOINT when session complete
>>>>>>> 19e3ba3b

### Session Management
**Start**: Check RFC in Proposed/ and review checklist
**Execute**: Follow TDD cycle for each requirement  
**Track**: Update checklist with implementation details
**End**: Update session metadata for continuity

## Technical Details

**Input Requirements**:
- RFC in `Proposed/` directory
- Valid RFC_FORMAT.md structure
- TDD Implementation Checklist present

<<<<<<< HEAD
**Test-Driven Development Philosophy**: Following Kent Beck's TDD methodology - "Test-Driven Development by Example"
- Write tests first, implementation follows, refactor with confidence
- Small steps, rapid feedback, emergent design
- Tests as specification, documentation, and safety net

**Refactoring Philosophy**: Following Martin Fowler's disciplined approach - "Refactoring: Improving the Design of Existing Code"
- Refactoring is changing internal structure without changing external behavior
- Apply catalog of proven refactoring patterns
- Identify and eliminate code smells systematically
- Boy Scout Rule: Always leave code cleaner than you found it

**Quality Standards**: Framework components maintain architectural integrity, meet performance targets, provide good developer experience, exhibit structural excellence, and integrate with framework capabilities.

**TDD Methodology** (Kent Beck):
- Red: Write failing test from acceptance criteria
- Green: Minimal code to pass
- Refactor: Improve without changing behavior
- Small steps, continuous validation
=======
**Test Requirements**:
- MANDATORY: All tests pass before proceeding
- BLOCKING: Failures stop all work
- Run `swift test` before any checklist update
>>>>>>> 19e3ba3b

**Refactoring Patterns**:
- Three Strikes Rule: Refactor on third duplication
- Common: Extract Method, Rename, Remove Duplication
- Small steps with tests after each change

<<<<<<< HEAD
**Quality Gates**:
- 100% acceptance criteria satisfaction
- Zero failing tests ever
- No code smells remaining
- Performance targets met

**Structural Excellence**: Optimal code organization, minimal complexity, zero duplication, clear naming conventions, and architectural consistency.

**Code Integrity**: ZERO TOLERANCE for broken tests in main branch - development process designed to prevent test failures from reaching production.

**Implementation Focus**:
- Read requirements, write tests
- Implement to pass tests
- Refactor to excellence
- Never modify requirements

## Implementation Principles

**From Requirements to Code**:
- Read acceptance criteria → Write test
- Test fails → Implement minimal solution
- Test passes → Refactor to excellence
- Never guess intent → Follow RFC exactly

**Technical Excellence**:
- Type safety through Swift's type system
- Concurrency safety through actors
- Performance through measurement
- Maintainability through refactoring

**Code Quality Standards**:
- Zero tolerance for failing tests
- No code smells after refactoring
- Clear naming from RFC terminology
- Modular structure for testability

### Industry Standard Refactoring Principles (Martin Fowler's Approach)

**Core Refactoring Definition**: 
"A change made to the internal structure of software to make it easier to understand and cheaper to modify without changing its observable behavior" - Martin Fowler

**When to Refactor (The Three Strikes Rule)**:
1. **First time**: Just do it
2. **Second time**: Wince at duplication, but do it anyway
3. **Third time**: Refactor before proceeding

**Types of Refactoring**:
- **Preparatory Refactoring**: Making it easier to add a feature
- **Comprehension Refactoring**: Making code easier to understand
- **Litter-Pickup Refactoring**: Small cleanups as you go
- **Planned Refactoring**: Dedicated time for larger improvements
- **Long-Term Refactoring**: Gradual architectural improvements

**Refactoring Process**:
1. **Identify Code Smell**: Recognize what needs improvement
2. **Choose Refactoring**: Select appropriate technique from catalog
3. **Apply in Small Steps**: Each step maintains working code
4. **Run Tests**: After EVERY micro-change
5. **Verify**: Ensure all tests pass (commits handled by @CHECKPOINT)

**Common Refactorings to Apply**:
- Extract Method/Function (most used refactoring)
- Rename Variable/Method/Class
- Extract Variable
- Inline Variable/Method
- Move Method/Field
- Extract Class
- Replace Conditional with Polymorphism
- Introduce Parameter Object

### Industry Standard Refactoring Principles (Martin Fowler's Approach)

**Core Refactoring Definition**: 
"A change made to the internal structure of software to make it easier to understand and cheaper to modify without changing its observable behavior" - Martin Fowler

**When to Refactor (The Three Strikes Rule)**:
1. **First time**: Just do it
2. **Second time**: Wince at duplication, but do it anyway
3. **Third time**: Refactor before proceeding

**Types of Refactoring**:
- **Preparatory Refactoring**: Making it easier to add a feature
- **Comprehension Refactoring**: Making code easier to understand
- **Litter-Pickup Refactoring**: Small cleanups as you go
- **Planned Refactoring**: Dedicated time for larger improvements
- **Long-Term Refactoring**: Gradual architectural improvements

**Refactoring Process**:
1. **Identify Code Smell**: Recognize what needs improvement
2. **Choose Refactoring**: Select appropriate technique from catalog
3. **Apply in Small Steps**: Each step maintains working code
4. **Run Tests**: After EVERY micro-change
5. **Verify**: Ensure all tests pass (commits handled by @CHECKPOINT)

**Common Refactorings to Apply**:
- Extract Method/Function (most used refactoring)
- Rename Variable/Method/Class
- Extract Variable
- Inline Variable/Method
- Move Method/Field
- Extract Class
- Replace Conditional with Polymorphism
- Introduce Parameter Object

### Testing Standards
**Requirements**: High test coverage, comprehensive test success rates, multiple test categories
**Standards**: See `AxiomFramework/Documentation/Testing/TESTING_STRATEGY.md` for detailed testing methodology and requirements

## Implementation Methodology

### Phase 1: RFC Analysis
1. **Extract Acceptance Criteria** → One test per criterion
2. **Identify Test Boundaries** → Know what to mock
3. **Note Performance Targets** → Prepare benchmarks
4. **Follow TDD Checklist** → Work in order
5. **API Design Validation** → Ensure APIs match RFC interface specifications

### Phase 2: Writing the Code
1. **Test First** → From acceptance criteria
2. **Code Minimal** → Just enough to pass
3. **Refactor Always** → After each green
4. **Measure Performance** → Against RFC targets
5. **Update Checklist** → Track progress

### Phase 3: Professional Test-Driven Development

**Industry TDD Standards**:
- **Kent Beck's TDD**: Small steps, fast feedback, emergent design
- **Test Pyramid (Mike Cohn)**: Many unit tests, fewer integration, few E2E
- **FIRST Principles**: Fast, Independent, Repeatable, Self-validating, Timely
- **AAA Pattern**: Arrange-Act-Assert for test structure

**Test Categories by Speed**:
- **Unit Tests**: Milliseconds (thousands per second)
- **Integration Tests**: Seconds (external dependencies mocked)
- **End-to-End Tests**: Minutes (real system interactions)

**TDD Best Practices**:
1. **One behavior per test**: Single assertion preferred
2. **Descriptive names**: `test_should_X_when_Y`
3. **No test interdependence**: Random order execution
4. **Fast feedback**: Entire suite under 10 minutes
5. **Living documentation**: Tests explain system behavior

**Red-Green-Refactor Discipline**:
- **Red**: Test must fail for the right reason
- **Green**: Simplest thing that could possibly work
- **Refactor**: Clean up without changing behavior
- **Verify**: All tests pass (version control via @CHECKPOINT)

### Phase 4: Professional Refactoring Practice

**Martin Fowler's Refactoring Workflow**:

1. **Identify Code Smells**
   Common smells to address:
   - **Bloaters**: Long methods, large classes, long parameter lists
   - **Object-Orientation Abusers**: Switch statements, refused bequest
   - **Change Preventers**: Divergent change, shotgun surgery
   - **Dispensables**: Dead code, duplicate code, speculative generality
   - **Couplers**: Feature envy, inappropriate intimacy

2. **Apply Refactoring Patterns**
   Most common refactorings (in order of frequency):
   - **Extract Method**: When method is too long or needs explanation
   - **Rename**: When name doesn't reveal intention
   - **Extract Variable**: When expression is complex
   - **Move Method**: When method uses more features of another class
   - **Extract Class**: When class is doing too much
   - **Replace Temp with Query**: To eliminate temporary variables
   - **Replace Conditional with Polymorphism**: For type-based switching

3. **Refactoring Rhythm**
   - Make change easy (might be hard)
   - Then make the easy change
   - Refactor in tiny steps (minutes, not hours)
   - Run tests after each micro-refactoring
   - Maintain working state (commits via @CHECKPOINT)

4. **Safety Checks**
   - All tests green before starting
   - All tests green after each step
   - Behavior unchanged (only structure improved)
   - Performance characteristics maintained
   - Architectural constraints respected

## Implementation Components

**What Gets Built** (from RFC requirements):
- Protocols matching RFC interfaces
- Actors for thread-safe components  
- Value types for immutable state
- Error types with recovery strategies
- Performance benchmarks from targets

**How It Gets Built** (TDD process):
- Test-first from acceptance criteria
- Minimal implementation to green
- Refactor to remove all smells
- Measure against RFC targets
- Update checklist on completion
>>>>>>> framework

## Testing Integration

**Testing Framework**: Multi-layered testing strategy covering framework components
**Testing Categories**: Unit, integration, performance, security, concurrency, and regression testing
**Testing Standards**: Testing specifications available in `AxiomFramework/Documentation/Testing/TESTING_STRATEGY.md`
**Integration**: Testing requirements integrated into development workflow

## 🚨 MANDATORY Test Requirements

**ABSOLUTE REQUIREMENT**: 100% test success rate required - NO EXCEPTIONS
**TDD ENFORCEMENT**: All development MUST follow test-driven development methodology
**BLOCKING BEHAVIOR**: Test failures IMMEDIATELY halt ALL development work until resolved
**Quality Gate**: Code must pass ALL tests before @CHECKPOINT integration
**Resolution Process**: STOP EVERYTHING → identify cause → fix failure → verify ALL tests pass → continue
**Test Suite Validation**: Complete test suite must pass before development completion
**Integration Requirement**: Tests must pass for @CHECKPOINT to integrate changes
**Standards**: Testing requirements in `AxiomFramework/Documentation/Testing/TESTING_STRATEGY.md`

## TDD Execution Details

<<<<<<< HEAD
**Industry Standard TDD Cycle (Kent Beck's RED-GREEN-REFACTOR)**:

1. **RED Phase - Write a Failing Test**
   - Write the simplest test that fails for the right reason
   - Test describes ONE specific behavior
   - Follow AAA pattern: Arrange, Act, Assert
   - Ensure test fails with clear, informative message

2. **GREEN Phase - Make it Pass**
   - Write MINIMAL code to pass - even if it's "stupid" code
   - Resist urge to write more than needed
   - Focus only on making the red test green
   - No optimization, no clever solutions yet

3. **REFACTOR Phase - Make it Right**
   Apply Martin Fowler's refactoring catalog:
   - **Extract Method**: Pull out code into well-named methods
   - **Rename**: Use intention-revealing names
   - **Remove Duplication**: Apply DRY principle
   - **Simplify Conditionals**: Replace nested ifs with guard clauses
   - **Extract Class**: When a class does too much
   - **Move Method**: Put behavior where it belongs
   
   Code Smells to eliminate:
   - Long methods, large classes, long parameter lists
   - Duplicate code, dead code, speculative generality
   - Feature envy, inappropriate intimacy
   - Primitive obsession, data clumps

4. **VALIDATE - Ensure All Tests Pass**
   - Run entire test suite after each refactoring
   - If any test fails, undo refactoring immediately
   - Keep code in working state for @CHECKPOINT

5. **REPEAT - Next Test**

**Robert C. Martin's Three Laws of TDD**:
1. **First Law**: You are not allowed to write any production code unless it is to make a failing unit test pass
2. **Second Law**: You are not allowed to write any more of a unit test than is sufficient to fail; and compilation failures are failures
3. **Third Law**: You are not allowed to write any more production code than is sufficient to pass the one failing unit test

**Additional TDD Principles**:
- **One Test at a Time**: Focus on single behavior per test
- **Test First, Not Test Later**: Tests drive the design
- **YAGNI (You Aren't Gonna Need It)**: Don't add functionality until needed
- **Fake it Till You Make it**: Start with hardcoded values, then generalize
- **Triangulation**: Use multiple tests to drive generic solutions

**Refactoring Discipline (Martin Fowler)**:
- **Definition**: Refactoring is a disciplined technique for restructuring existing code, altering its internal structure without changing its external behavior
- **When to Refactor**: 
  - Rule of Three: Refactor when you see duplication the third time
  - Preparatory Refactoring: Make change easy, then make easy change
  - Comprehension Refactoring: Refactor to understand
  - Litter-Pickup Refactoring: Clean as you go
- **When NOT to Refactor**: When tests are failing or during debugging

**Quality Gate Validation**:
```bash
swift test || exit 1  # No broken tests ever
```

## Success Criteria

<<<<<<< HEAD
**Architectural Compliance**: Type safety, concurrency safety through actors, performance targets, deterministic behavior, minimal boilerplate, capabilities permissions
**Technical Capabilities**: Type safety guarantees, actor-based concurrency, performance targets, deterministic behavior, minimal boilerplate
**Developer Experience**: Intuitive APIs, boilerplate reduction through code generation, type safety, clear error handling
**Structural Excellence**: Optimal code organization, minimal complexity, zero duplication, consistent patterns, clear module boundaries
**Testing Standards**: High test coverage, comprehensive test success rates, testing across all categories
**Refactoring Quality**: 100% functionality preservation, improved maintainability, reduced technical debt, enhanced readability
**Standards**: Success criteria in `AxiomFramework/Documentation/DEVELOPMENT_STANDARDS.md`
=======
**Implementation Complete When**:
- All RFC acceptance criteria have passing tests
- Zero code smells after refactoring
- Performance meets RFC targets
- TDD checklist fully checked
- No failing tests anywhere
- Code structure optimal
>>>>>>> framework

## 🤖 Development Execution Loop

**Command**: `@DEVELOP [build|test] [RFC-XXX]`
**Action**: Execute RFC implementation or testing with TDD methodology enforcement

### 🔄 **RFC-Driven Development Execution Process**

**CRITICAL**: DEVELOP commands work on current branch state - NO git operations
=======
## Execution Process
>>>>>>> 19e3ba3b

```bash
# Validate RFC exists in Proposed/
RFC_PATH="AxiomFramework/RFCs/Proposed/${RFC_NUMBER}*.md"
if ! ls $RFC_PATH 1> /dev/null 2>&1; then
    echo "RFC not found in Proposed/"
    echo "Use '@PLAN propose' first"
    exit 1
fi

# Enter framework workspace
cd framework-workspace/AxiomFramework || exit 1

# MANDATORY: Run test suite
if ! swift test; then
    echo "BLOCKING: Tests failing"
    echo "Fix tests before proceeding"
    exit 1
fi
<<<<<<< HEAD
echo "✅ Test suite passed - safe to proceed with RFC ${RFC_NUMBER} implementation"
echo "📍 Workspace: $(pwd)"
echo "🌿 Branch: $(git branch --show-current)"
echo "📋 Implementing: ${RFC_NUMBER}"
echo "⚠️ Version control managed by @CHECKPOINT only"
cd ..
```

<<<<<<< HEAD
**Build Command - Professional TDD Implementation**:

1. **Pre-Implementation Setup**
   - Verify RFC exists in Proposed/ directory
   - Run full test suite - must be 100% green
   - Review RFC requirements and acceptance criteria

2. **TDD Implementation Loop (Kent Beck Style)**
   For each RFC requirement:
   
   **RED Phase**:
   - Write ONE failing test for smallest piece of functionality
   - Use descriptive test names: `test_should_[expected behavior]_when_[condition]`
   - Follow AAA: Arrange preconditions, Act on system, Assert expectations
   - Verify test fails for the RIGHT reason
   
   **GREEN Phase**:
   - Write SIMPLEST code that passes - even hardcoded values
   - Resist temptation to generalize prematurely
   - "Fake it till you make it" is acceptable
   - Goal: See green bar as quickly as possible
   
   **REFACTOR Phase (Martin Fowler's Approach)**:
   - Identify code smells in new code
   - Apply specific refactorings:
     * Extract Method for any code needing explanation
     * Remove Duplication using DRY principle
     * Rename for clarity (variables, methods, classes)
     * Simplify Conditionals (guard clauses, polymorphism)
     * Extract Constants for magic numbers/strings
   - Run tests after EACH micro-refactoring
   - Maintain working code (version control via @CHECKPOINT)

3. **Comprehensive Refactoring Review**
   After all requirements implemented:
   - Look for cross-cutting concerns
   - Apply architectural refactorings
   - Ensure SOLID principles compliance
   - Update documentation to match code

4. **Final Quality Gates**
   - 100% test coverage for new code
   - All tests passing
   - No code smells remaining
   - RFC checklist complete

**Test Command Execution (`@DEVELOP test [RFC-XXX]`)**:
1. **Test Scope** → Determine full suite or RFC-specific tests
2. **Test Execution** → Run swift test with coverage
3. **Results Validation** → Verify 100% pass rate
4. **Coverage Report** → Display test coverage metrics
=======
**Build Command Execution**:

1. **Setup**: Verify RFC in Proposed/, run tests (must be green)

2. **For Each Requirement**:
   - **RED**: Write test from acceptance criteria
   - **GREEN**: Minimal code to pass
   - **REFACTOR**: Apply patterns, eliminate smells
   - **CHECK**: Mark item complete in RFC

3. **Final Validation**:
   - All acceptance criteria satisfied
   - Performance targets met
   - Zero code smells
   - Checklist complete

**Test Command Execution**:
1. **Scope**: Full suite or RFC-specific
2. **Run**: `swift test` with coverage
3. **Validate**: All acceptance criteria pass
4. **Measure**: Performance vs RFC targets
5. **Report**: Coverage and results
>>>>>>> framework

**CRITICAL - No Git Operations**: The @DEVELOP protocol performs NO git operations whatsoever. ALL version control (commits, pushes, merges) is handled exclusively by @CHECKPOINT protocol.


**RFC Implementation Execution Examples**:
- `@DEVELOP build RFC-001` → Execute TDD cycle for RFC-001 requirements
- `@DEVELOP test RFC-001` → Run tests for RFC-001 implementation
- `@DEVELOP test` → Run complete framework test suite
- `@DEVELOP` → Show implementation status of all RFCs in Proposed/

## 🔄 Development Workflow Integration

**Build Command**: Implements RFCs using Kent Beck's TDD with Martin Fowler's refactoring
**Test Command**: Validates implementation following test pyramid principles
**RFC Workflow**: @PLAN propose → @DEVELOP build (TDD+refactoring) → @DEVELOP test → @PLAN activate
<<<<<<< HEAD
**Progress Tracking**: RFC checklist items checked off as test-driven cycles complete

**TDD Discipline (Robert C. Martin's Three Laws)**:
1. Write production code only to pass a failing test
2. Write only enough test code to fail
3. Write only enough production code to pass

**Refactoring Discipline (Martin Fowler)**:
- Refactor when you add function (preparatory)
- Refactor when you need to understand (comprehension)
- Refactor when you see mess (litter-pickup)
- Never refactor when tests are red

**Quality Standards**:
- **Test Coverage**: 100% coverage for new code
- **Test Speed**: Unit tests run in milliseconds
- **Test Independence**: Each test runs in isolation
- **Refactoring Safety**: All tests green before and after

**Professional Practices**:
- **Boy Scout Rule**: Leave code cleaner than found
- **Continuous Integration**: Tests run on every change
- **Collective Code Ownership**: Anyone can refactor anything
- **Merciless Refactoring**: Never tolerate code smells
=======
**Progress Tracking**: RFC TDD checklist items checked off as Red-Green-Refactor cycles complete
**Acceptance Driven**: Each RFC requirement has testable acceptance criteria that drive implementation
**Test Boundaries**: RFCs define clear test boundaries and mock requirements for each protocol
>>>>>>> framework

**TDD Discipline (Robert C. Martin's Three Laws)**:
1. Write production code only to pass a failing test
2. Write only enough test code to fail
3. Write only enough production code to pass

<<<<<<< HEAD
**Industry Standard References**:
- **TDD**: "Test-Driven Development by Example" - Kent Beck
- **Refactoring**: "Refactoring: Improving the Design of Existing Code" - Martin Fowler
- **Clean Code**: "Clean Code: A Handbook of Agile Software Craftsmanship" - Robert C. Martin
- **Working Effectively**: "Working Effectively with Legacy Code" - Michael Feathers

**Key Methodologies Applied**:
- **Kent Beck's TDD**: Red-Green-Refactor cycle with small steps
- **Martin Fowler's Refactoring Catalog**: 70+ proven refactoring patterns
- **Robert C. Martin's SOLID Principles**: Design principles for maintainable code
- **Michael Feathers' Legacy Code Techniques**: Safe refactoring strategies

**Framework-Specific Resources**:
- **Architecture Documentation**: `AxiomFramework/Documentation/Architecture/`
- **TDD Examples**: `AxiomFramework/Documentation/TDD/`
- **Refactoring Guides**: `AxiomFramework/Documentation/Refactoring/`
- **Testing Strategy**: `AxiomFramework/Documentation/Testing/TESTING_STRATEGY.md`
=======
**Refactoring Discipline (Martin Fowler)**:
- Refactor when you add function (preparatory)
- Refactor when you need to understand (comprehension)
- Refactor when you see mess (litter-pickup)
- Never refactor when tests are red
>>>>>>> framework

**Quality Standards**:
- **Test Coverage**: 100% coverage for new code
- **Test Speed**: Unit tests run in milliseconds
- **Test Independence**: Each test runs in isolation
- **Refactoring Safety**: All tests green before and after

<<<<<<< HEAD
**RFC Implementation**: Implements RFCs from Proposed/ directory with TDD methodology
**RFC Selection**: @PLAN propose moves RFCs to Proposed/ for implementation
**Progress Tracking**: RFC implementation checklists track development progress
**Completion Criteria**: All RFC checklist items must be completed
**Activation Ready**: Completed RFCs can be activated via @PLAN activate
=======
**Professional Practices**:
- **Boy Scout Rule**: Leave code cleaner than found
- **Continuous Integration**: Tests run on every change
- **Collective Code Ownership**: Anyone can refactor anything
- **Merciless Refactoring**: Never tolerate code smells

## References

**Core Methodologies**:
- Kent Beck's TDD: Red-Green-Refactor
- Martin Fowler's Refactoring: 70+ patterns
- Robert Martin's SOLID principles

**Documentation**:
- RFC format: [RFC_FORMAT.md](./RFC_FORMAT.md)
- Testing: `AxiomFramework/Documentation/Testing/`
- Examples: `AxiomFramework/Documentation/TDD/`
>>>>>>> framework

---

**DEVELOP Command Summary**:
- **Purpose**: Transform RFC requirements into tested code
- **Commands**: `build RFC-XXX` | `test [RFC-XXX]` | status
- **Process**: Red-Green-Refactor with mandatory refactoring
- **Input**: RFCs from Proposed/ with acceptance criteria
- **Output**: Working code passing all tests
- **Quality**: Zero broken tests, zero code smells
- **Boundaries**: Never modify requirements, no git operations

<<<<<<< HEAD
**DEVELOPMENT COMMAND STATUS**: RFC implementation with build and test commands
**CORE FOCUS**: Implement RFCs from Proposed/ directory using TDD methodology  
**COMMANDS**: `@DEVELOP build RFC-XXX` for implementation, `@DEVELOP test [RFC-XXX]` for testing  
**PROGRESS TRACKING**: RFC implementation checklists track completed tasks  
**TESTING REQUIREMENTS**: 100% test success rate required - NO EXCEPTIONS  
**TDD METHODOLOGY**: Kent Beck's Test-Driven Development by Example  
**REFACTORING APPROACH**: Martin Fowler's Refactoring catalog and principles  
**BUILD PROCESS**: Write failing test → Make it pass minimally → Refactor with confidence → Validate  
**TEST COMMAND**: Run framework tests or RFC-specific tests  
**QUALITY GATES**: All tests must pass before and after implementation  
**INTEGRATION**: Works with @PLAN for RFC lifecycle and @CHECKPOINT for ALL version control
**NO GIT OPERATIONS**: @DEVELOP only builds and tests - no commits, pushes, or merges

**Use @DEVELOP build RFC-XXX to implement RFCs with TDD, or @DEVELOP test to validate implementation.**
=======
### Expected RFC Format
=======

echo "Ready for TDD implementation"
```

## Examples
>>>>>>> 19e3ba3b

**Start Implementation**:
```
@DEVELOP build RFC-001
# Opens RFC, shows checklist state
# Begins with first unchecked item
```

**Resume Session**:
```
@DEVELOP resume RFC-001  
# Continues from "Current Focus" in checklist
# Shows last completed item for context
```

**Run Tests**:
```
@DEVELOP test RFC-001
# Runs swift test
# Shows coverage for RFC requirements
```

<<<<<<< HEAD
This standardized format enables DEVELOP to extract acceptance criteria, test boundaries, and refactoring guidance directly from RFCs for implementation.
>>>>>>> framework
=======
Transforms RFC requirements into tested code using TDD cycles with checklist tracking.
>>>>>>> 19e3ba3b
<|MERGE_RESOLUTION|>--- conflicted
+++ resolved
@@ -11,34 +11,13 @@
 
 ## Core Process
 
-<<<<<<< HEAD
-### Implementation Command Scope
-**Single Responsibility**: Transform RFC requirements into tested, refactored code
-**Input Source**: RFCs in Proposed/ directory with acceptance criteria
-**Core Process**: Red-Green-Refactor cycles (mandatory refactoring)
-**Success Criteria**: All acceptance tests pass, zero code smells
-**Progress Tracking**: Check off TDD checklist items in RFC
-**Quality Gate**: 100% test success before and after refactoring
-**Strict Boundary**: Read requirements only, never modify them
-**Integration**: Works with @PLAN for RFC lifecycle and @CHECKPOINT for version control
-=======
 Red → Green → Refactor → Checklist Update
->>>>>>> 19e3ba3b
 
 **Philosophy**: Test-driven development with RFC requirement tracking.
 **Constraint**: All tests must pass before checklist updates.
 
 ## Workflow
 
-<<<<<<< HEAD
-**Work Philosophy**: DEVELOP implements code → Refactor for quality → Multiple cycles → @CHECKPOINT commits and merges
-
-**Red-Green-Refactor Cycle**:
-1. **RED**: Write test from RFC acceptance criteria → Verify it fails
-2. **GREEN**: Write minimal code to pass → All tests green
-3. **REFACTOR**: Apply patterns to improve → Tests stay green
-4. **CHECKLIST**: Mark RFC item complete → Move to next requirement
-=======
 ### TDD Implementation
 1. Review RFC's TDD checklist current state
 2. Extract requirement (4 parts: requirement, acceptance, boundary, refactor)
@@ -47,7 +26,6 @@
 5. **REFACTOR**: Apply RFC's refactoring notes
 6. Update checklist [x] with file:line references
 7. Commit via @CHECKPOINT when session complete
->>>>>>> 19e3ba3b
 
 ### Session Management
 **Start**: Check RFC in Proposed/ and review checklist
@@ -62,355 +40,17 @@
 - Valid RFC_FORMAT.md structure
 - TDD Implementation Checklist present
 
-<<<<<<< HEAD
-**Test-Driven Development Philosophy**: Following Kent Beck's TDD methodology - "Test-Driven Development by Example"
-- Write tests first, implementation follows, refactor with confidence
-- Small steps, rapid feedback, emergent design
-- Tests as specification, documentation, and safety net
-
-**Refactoring Philosophy**: Following Martin Fowler's disciplined approach - "Refactoring: Improving the Design of Existing Code"
-- Refactoring is changing internal structure without changing external behavior
-- Apply catalog of proven refactoring patterns
-- Identify and eliminate code smells systematically
-- Boy Scout Rule: Always leave code cleaner than you found it
-
-**Quality Standards**: Framework components maintain architectural integrity, meet performance targets, provide good developer experience, exhibit structural excellence, and integrate with framework capabilities.
-
-**TDD Methodology** (Kent Beck):
-- Red: Write failing test from acceptance criteria
-- Green: Minimal code to pass
-- Refactor: Improve without changing behavior
-- Small steps, continuous validation
-=======
 **Test Requirements**:
 - MANDATORY: All tests pass before proceeding
 - BLOCKING: Failures stop all work
 - Run `swift test` before any checklist update
->>>>>>> 19e3ba3b
 
 **Refactoring Patterns**:
 - Three Strikes Rule: Refactor on third duplication
 - Common: Extract Method, Rename, Remove Duplication
 - Small steps with tests after each change
 
-<<<<<<< HEAD
-**Quality Gates**:
-- 100% acceptance criteria satisfaction
-- Zero failing tests ever
-- No code smells remaining
-- Performance targets met
-
-**Structural Excellence**: Optimal code organization, minimal complexity, zero duplication, clear naming conventions, and architectural consistency.
-
-**Code Integrity**: ZERO TOLERANCE for broken tests in main branch - development process designed to prevent test failures from reaching production.
-
-**Implementation Focus**:
-- Read requirements, write tests
-- Implement to pass tests
-- Refactor to excellence
-- Never modify requirements
-
-## Implementation Principles
-
-**From Requirements to Code**:
-- Read acceptance criteria → Write test
-- Test fails → Implement minimal solution
-- Test passes → Refactor to excellence
-- Never guess intent → Follow RFC exactly
-
-**Technical Excellence**:
-- Type safety through Swift's type system
-- Concurrency safety through actors
-- Performance through measurement
-- Maintainability through refactoring
-
-**Code Quality Standards**:
-- Zero tolerance for failing tests
-- No code smells after refactoring
-- Clear naming from RFC terminology
-- Modular structure for testability
-
-### Industry Standard Refactoring Principles (Martin Fowler's Approach)
-
-**Core Refactoring Definition**: 
-"A change made to the internal structure of software to make it easier to understand and cheaper to modify without changing its observable behavior" - Martin Fowler
-
-**When to Refactor (The Three Strikes Rule)**:
-1. **First time**: Just do it
-2. **Second time**: Wince at duplication, but do it anyway
-3. **Third time**: Refactor before proceeding
-
-**Types of Refactoring**:
-- **Preparatory Refactoring**: Making it easier to add a feature
-- **Comprehension Refactoring**: Making code easier to understand
-- **Litter-Pickup Refactoring**: Small cleanups as you go
-- **Planned Refactoring**: Dedicated time for larger improvements
-- **Long-Term Refactoring**: Gradual architectural improvements
-
-**Refactoring Process**:
-1. **Identify Code Smell**: Recognize what needs improvement
-2. **Choose Refactoring**: Select appropriate technique from catalog
-3. **Apply in Small Steps**: Each step maintains working code
-4. **Run Tests**: After EVERY micro-change
-5. **Verify**: Ensure all tests pass (commits handled by @CHECKPOINT)
-
-**Common Refactorings to Apply**:
-- Extract Method/Function (most used refactoring)
-- Rename Variable/Method/Class
-- Extract Variable
-- Inline Variable/Method
-- Move Method/Field
-- Extract Class
-- Replace Conditional with Polymorphism
-- Introduce Parameter Object
-
-### Industry Standard Refactoring Principles (Martin Fowler's Approach)
-
-**Core Refactoring Definition**: 
-"A change made to the internal structure of software to make it easier to understand and cheaper to modify without changing its observable behavior" - Martin Fowler
-
-**When to Refactor (The Three Strikes Rule)**:
-1. **First time**: Just do it
-2. **Second time**: Wince at duplication, but do it anyway
-3. **Third time**: Refactor before proceeding
-
-**Types of Refactoring**:
-- **Preparatory Refactoring**: Making it easier to add a feature
-- **Comprehension Refactoring**: Making code easier to understand
-- **Litter-Pickup Refactoring**: Small cleanups as you go
-- **Planned Refactoring**: Dedicated time for larger improvements
-- **Long-Term Refactoring**: Gradual architectural improvements
-
-**Refactoring Process**:
-1. **Identify Code Smell**: Recognize what needs improvement
-2. **Choose Refactoring**: Select appropriate technique from catalog
-3. **Apply in Small Steps**: Each step maintains working code
-4. **Run Tests**: After EVERY micro-change
-5. **Verify**: Ensure all tests pass (commits handled by @CHECKPOINT)
-
-**Common Refactorings to Apply**:
-- Extract Method/Function (most used refactoring)
-- Rename Variable/Method/Class
-- Extract Variable
-- Inline Variable/Method
-- Move Method/Field
-- Extract Class
-- Replace Conditional with Polymorphism
-- Introduce Parameter Object
-
-### Testing Standards
-**Requirements**: High test coverage, comprehensive test success rates, multiple test categories
-**Standards**: See `AxiomFramework/Documentation/Testing/TESTING_STRATEGY.md` for detailed testing methodology and requirements
-
-## Implementation Methodology
-
-### Phase 1: RFC Analysis
-1. **Extract Acceptance Criteria** → One test per criterion
-2. **Identify Test Boundaries** → Know what to mock
-3. **Note Performance Targets** → Prepare benchmarks
-4. **Follow TDD Checklist** → Work in order
-5. **API Design Validation** → Ensure APIs match RFC interface specifications
-
-### Phase 2: Writing the Code
-1. **Test First** → From acceptance criteria
-2. **Code Minimal** → Just enough to pass
-3. **Refactor Always** → After each green
-4. **Measure Performance** → Against RFC targets
-5. **Update Checklist** → Track progress
-
-### Phase 3: Professional Test-Driven Development
-
-**Industry TDD Standards**:
-- **Kent Beck's TDD**: Small steps, fast feedback, emergent design
-- **Test Pyramid (Mike Cohn)**: Many unit tests, fewer integration, few E2E
-- **FIRST Principles**: Fast, Independent, Repeatable, Self-validating, Timely
-- **AAA Pattern**: Arrange-Act-Assert for test structure
-
-**Test Categories by Speed**:
-- **Unit Tests**: Milliseconds (thousands per second)
-- **Integration Tests**: Seconds (external dependencies mocked)
-- **End-to-End Tests**: Minutes (real system interactions)
-
-**TDD Best Practices**:
-1. **One behavior per test**: Single assertion preferred
-2. **Descriptive names**: `test_should_X_when_Y`
-3. **No test interdependence**: Random order execution
-4. **Fast feedback**: Entire suite under 10 minutes
-5. **Living documentation**: Tests explain system behavior
-
-**Red-Green-Refactor Discipline**:
-- **Red**: Test must fail for the right reason
-- **Green**: Simplest thing that could possibly work
-- **Refactor**: Clean up without changing behavior
-- **Verify**: All tests pass (version control via @CHECKPOINT)
-
-### Phase 4: Professional Refactoring Practice
-
-**Martin Fowler's Refactoring Workflow**:
-
-1. **Identify Code Smells**
-   Common smells to address:
-   - **Bloaters**: Long methods, large classes, long parameter lists
-   - **Object-Orientation Abusers**: Switch statements, refused bequest
-   - **Change Preventers**: Divergent change, shotgun surgery
-   - **Dispensables**: Dead code, duplicate code, speculative generality
-   - **Couplers**: Feature envy, inappropriate intimacy
-
-2. **Apply Refactoring Patterns**
-   Most common refactorings (in order of frequency):
-   - **Extract Method**: When method is too long or needs explanation
-   - **Rename**: When name doesn't reveal intention
-   - **Extract Variable**: When expression is complex
-   - **Move Method**: When method uses more features of another class
-   - **Extract Class**: When class is doing too much
-   - **Replace Temp with Query**: To eliminate temporary variables
-   - **Replace Conditional with Polymorphism**: For type-based switching
-
-3. **Refactoring Rhythm**
-   - Make change easy (might be hard)
-   - Then make the easy change
-   - Refactor in tiny steps (minutes, not hours)
-   - Run tests after each micro-refactoring
-   - Maintain working state (commits via @CHECKPOINT)
-
-4. **Safety Checks**
-   - All tests green before starting
-   - All tests green after each step
-   - Behavior unchanged (only structure improved)
-   - Performance characteristics maintained
-   - Architectural constraints respected
-
-## Implementation Components
-
-**What Gets Built** (from RFC requirements):
-- Protocols matching RFC interfaces
-- Actors for thread-safe components  
-- Value types for immutable state
-- Error types with recovery strategies
-- Performance benchmarks from targets
-
-**How It Gets Built** (TDD process):
-- Test-first from acceptance criteria
-- Minimal implementation to green
-- Refactor to remove all smells
-- Measure against RFC targets
-- Update checklist on completion
->>>>>>> framework
-
-## Testing Integration
-
-**Testing Framework**: Multi-layered testing strategy covering framework components
-**Testing Categories**: Unit, integration, performance, security, concurrency, and regression testing
-**Testing Standards**: Testing specifications available in `AxiomFramework/Documentation/Testing/TESTING_STRATEGY.md`
-**Integration**: Testing requirements integrated into development workflow
-
-## 🚨 MANDATORY Test Requirements
-
-**ABSOLUTE REQUIREMENT**: 100% test success rate required - NO EXCEPTIONS
-**TDD ENFORCEMENT**: All development MUST follow test-driven development methodology
-**BLOCKING BEHAVIOR**: Test failures IMMEDIATELY halt ALL development work until resolved
-**Quality Gate**: Code must pass ALL tests before @CHECKPOINT integration
-**Resolution Process**: STOP EVERYTHING → identify cause → fix failure → verify ALL tests pass → continue
-**Test Suite Validation**: Complete test suite must pass before development completion
-**Integration Requirement**: Tests must pass for @CHECKPOINT to integrate changes
-**Standards**: Testing requirements in `AxiomFramework/Documentation/Testing/TESTING_STRATEGY.md`
-
-## TDD Execution Details
-
-<<<<<<< HEAD
-**Industry Standard TDD Cycle (Kent Beck's RED-GREEN-REFACTOR)**:
-
-1. **RED Phase - Write a Failing Test**
-   - Write the simplest test that fails for the right reason
-   - Test describes ONE specific behavior
-   - Follow AAA pattern: Arrange, Act, Assert
-   - Ensure test fails with clear, informative message
-
-2. **GREEN Phase - Make it Pass**
-   - Write MINIMAL code to pass - even if it's "stupid" code
-   - Resist urge to write more than needed
-   - Focus only on making the red test green
-   - No optimization, no clever solutions yet
-
-3. **REFACTOR Phase - Make it Right**
-   Apply Martin Fowler's refactoring catalog:
-   - **Extract Method**: Pull out code into well-named methods
-   - **Rename**: Use intention-revealing names
-   - **Remove Duplication**: Apply DRY principle
-   - **Simplify Conditionals**: Replace nested ifs with guard clauses
-   - **Extract Class**: When a class does too much
-   - **Move Method**: Put behavior where it belongs
-   
-   Code Smells to eliminate:
-   - Long methods, large classes, long parameter lists
-   - Duplicate code, dead code, speculative generality
-   - Feature envy, inappropriate intimacy
-   - Primitive obsession, data clumps
-
-4. **VALIDATE - Ensure All Tests Pass**
-   - Run entire test suite after each refactoring
-   - If any test fails, undo refactoring immediately
-   - Keep code in working state for @CHECKPOINT
-
-5. **REPEAT - Next Test**
-
-**Robert C. Martin's Three Laws of TDD**:
-1. **First Law**: You are not allowed to write any production code unless it is to make a failing unit test pass
-2. **Second Law**: You are not allowed to write any more of a unit test than is sufficient to fail; and compilation failures are failures
-3. **Third Law**: You are not allowed to write any more production code than is sufficient to pass the one failing unit test
-
-**Additional TDD Principles**:
-- **One Test at a Time**: Focus on single behavior per test
-- **Test First, Not Test Later**: Tests drive the design
-- **YAGNI (You Aren't Gonna Need It)**: Don't add functionality until needed
-- **Fake it Till You Make it**: Start with hardcoded values, then generalize
-- **Triangulation**: Use multiple tests to drive generic solutions
-
-**Refactoring Discipline (Martin Fowler)**:
-- **Definition**: Refactoring is a disciplined technique for restructuring existing code, altering its internal structure without changing its external behavior
-- **When to Refactor**: 
-  - Rule of Three: Refactor when you see duplication the third time
-  - Preparatory Refactoring: Make change easy, then make easy change
-  - Comprehension Refactoring: Refactor to understand
-  - Litter-Pickup Refactoring: Clean as you go
-- **When NOT to Refactor**: When tests are failing or during debugging
-
-**Quality Gate Validation**:
-```bash
-swift test || exit 1  # No broken tests ever
-```
-
-## Success Criteria
-
-<<<<<<< HEAD
-**Architectural Compliance**: Type safety, concurrency safety through actors, performance targets, deterministic behavior, minimal boilerplate, capabilities permissions
-**Technical Capabilities**: Type safety guarantees, actor-based concurrency, performance targets, deterministic behavior, minimal boilerplate
-**Developer Experience**: Intuitive APIs, boilerplate reduction through code generation, type safety, clear error handling
-**Structural Excellence**: Optimal code organization, minimal complexity, zero duplication, consistent patterns, clear module boundaries
-**Testing Standards**: High test coverage, comprehensive test success rates, testing across all categories
-**Refactoring Quality**: 100% functionality preservation, improved maintainability, reduced technical debt, enhanced readability
-**Standards**: Success criteria in `AxiomFramework/Documentation/DEVELOPMENT_STANDARDS.md`
-=======
-**Implementation Complete When**:
-- All RFC acceptance criteria have passing tests
-- Zero code smells after refactoring
-- Performance meets RFC targets
-- TDD checklist fully checked
-- No failing tests anywhere
-- Code structure optimal
->>>>>>> framework
-
-## 🤖 Development Execution Loop
-
-**Command**: `@DEVELOP [build|test] [RFC-XXX]`
-**Action**: Execute RFC implementation or testing with TDD methodology enforcement
-
-### 🔄 **RFC-Driven Development Execution Process**
-
-**CRITICAL**: DEVELOP commands work on current branch state - NO git operations
-=======
 ## Execution Process
->>>>>>> 19e3ba3b
 
 ```bash
 # Validate RFC exists in Proposed/
@@ -430,235 +70,11 @@
     echo "Fix tests before proceeding"
     exit 1
 fi
-<<<<<<< HEAD
-echo "✅ Test suite passed - safe to proceed with RFC ${RFC_NUMBER} implementation"
-echo "📍 Workspace: $(pwd)"
-echo "🌿 Branch: $(git branch --show-current)"
-echo "📋 Implementing: ${RFC_NUMBER}"
-echo "⚠️ Version control managed by @CHECKPOINT only"
-cd ..
-```
-
-<<<<<<< HEAD
-**Build Command - Professional TDD Implementation**:
-
-1. **Pre-Implementation Setup**
-   - Verify RFC exists in Proposed/ directory
-   - Run full test suite - must be 100% green
-   - Review RFC requirements and acceptance criteria
-
-2. **TDD Implementation Loop (Kent Beck Style)**
-   For each RFC requirement:
-   
-   **RED Phase**:
-   - Write ONE failing test for smallest piece of functionality
-   - Use descriptive test names: `test_should_[expected behavior]_when_[condition]`
-   - Follow AAA: Arrange preconditions, Act on system, Assert expectations
-   - Verify test fails for the RIGHT reason
-   
-   **GREEN Phase**:
-   - Write SIMPLEST code that passes - even hardcoded values
-   - Resist temptation to generalize prematurely
-   - "Fake it till you make it" is acceptable
-   - Goal: See green bar as quickly as possible
-   
-   **REFACTOR Phase (Martin Fowler's Approach)**:
-   - Identify code smells in new code
-   - Apply specific refactorings:
-     * Extract Method for any code needing explanation
-     * Remove Duplication using DRY principle
-     * Rename for clarity (variables, methods, classes)
-     * Simplify Conditionals (guard clauses, polymorphism)
-     * Extract Constants for magic numbers/strings
-   - Run tests after EACH micro-refactoring
-   - Maintain working code (version control via @CHECKPOINT)
-
-3. **Comprehensive Refactoring Review**
-   After all requirements implemented:
-   - Look for cross-cutting concerns
-   - Apply architectural refactorings
-   - Ensure SOLID principles compliance
-   - Update documentation to match code
-
-4. **Final Quality Gates**
-   - 100% test coverage for new code
-   - All tests passing
-   - No code smells remaining
-   - RFC checklist complete
-
-**Test Command Execution (`@DEVELOP test [RFC-XXX]`)**:
-1. **Test Scope** → Determine full suite or RFC-specific tests
-2. **Test Execution** → Run swift test with coverage
-3. **Results Validation** → Verify 100% pass rate
-4. **Coverage Report** → Display test coverage metrics
-=======
-**Build Command Execution**:
-
-1. **Setup**: Verify RFC in Proposed/, run tests (must be green)
-
-2. **For Each Requirement**:
-   - **RED**: Write test from acceptance criteria
-   - **GREEN**: Minimal code to pass
-   - **REFACTOR**: Apply patterns, eliminate smells
-   - **CHECK**: Mark item complete in RFC
-
-3. **Final Validation**:
-   - All acceptance criteria satisfied
-   - Performance targets met
-   - Zero code smells
-   - Checklist complete
-
-**Test Command Execution**:
-1. **Scope**: Full suite or RFC-specific
-2. **Run**: `swift test` with coverage
-3. **Validate**: All acceptance criteria pass
-4. **Measure**: Performance vs RFC targets
-5. **Report**: Coverage and results
->>>>>>> framework
-
-**CRITICAL - No Git Operations**: The @DEVELOP protocol performs NO git operations whatsoever. ALL version control (commits, pushes, merges) is handled exclusively by @CHECKPOINT protocol.
-
-
-**RFC Implementation Execution Examples**:
-- `@DEVELOP build RFC-001` → Execute TDD cycle for RFC-001 requirements
-- `@DEVELOP test RFC-001` → Run tests for RFC-001 implementation
-- `@DEVELOP test` → Run complete framework test suite
-- `@DEVELOP` → Show implementation status of all RFCs in Proposed/
-
-## 🔄 Development Workflow Integration
-
-**Build Command**: Implements RFCs using Kent Beck's TDD with Martin Fowler's refactoring
-**Test Command**: Validates implementation following test pyramid principles
-**RFC Workflow**: @PLAN propose → @DEVELOP build (TDD+refactoring) → @DEVELOP test → @PLAN activate
-<<<<<<< HEAD
-**Progress Tracking**: RFC checklist items checked off as test-driven cycles complete
-
-**TDD Discipline (Robert C. Martin's Three Laws)**:
-1. Write production code only to pass a failing test
-2. Write only enough test code to fail
-3. Write only enough production code to pass
-
-**Refactoring Discipline (Martin Fowler)**:
-- Refactor when you add function (preparatory)
-- Refactor when you need to understand (comprehension)
-- Refactor when you see mess (litter-pickup)
-- Never refactor when tests are red
-
-**Quality Standards**:
-- **Test Coverage**: 100% coverage for new code
-- **Test Speed**: Unit tests run in milliseconds
-- **Test Independence**: Each test runs in isolation
-- **Refactoring Safety**: All tests green before and after
-
-**Professional Practices**:
-- **Boy Scout Rule**: Leave code cleaner than found
-- **Continuous Integration**: Tests run on every change
-- **Collective Code Ownership**: Anyone can refactor anything
-- **Merciless Refactoring**: Never tolerate code smells
-=======
-**Progress Tracking**: RFC TDD checklist items checked off as Red-Green-Refactor cycles complete
-**Acceptance Driven**: Each RFC requirement has testable acceptance criteria that drive implementation
-**Test Boundaries**: RFCs define clear test boundaries and mock requirements for each protocol
->>>>>>> framework
-
-**TDD Discipline (Robert C. Martin's Three Laws)**:
-1. Write production code only to pass a failing test
-2. Write only enough test code to fail
-3. Write only enough production code to pass
-
-<<<<<<< HEAD
-**Industry Standard References**:
-- **TDD**: "Test-Driven Development by Example" - Kent Beck
-- **Refactoring**: "Refactoring: Improving the Design of Existing Code" - Martin Fowler
-- **Clean Code**: "Clean Code: A Handbook of Agile Software Craftsmanship" - Robert C. Martin
-- **Working Effectively**: "Working Effectively with Legacy Code" - Michael Feathers
-
-**Key Methodologies Applied**:
-- **Kent Beck's TDD**: Red-Green-Refactor cycle with small steps
-- **Martin Fowler's Refactoring Catalog**: 70+ proven refactoring patterns
-- **Robert C. Martin's SOLID Principles**: Design principles for maintainable code
-- **Michael Feathers' Legacy Code Techniques**: Safe refactoring strategies
-
-**Framework-Specific Resources**:
-- **Architecture Documentation**: `AxiomFramework/Documentation/Architecture/`
-- **TDD Examples**: `AxiomFramework/Documentation/TDD/`
-- **Refactoring Guides**: `AxiomFramework/Documentation/Refactoring/`
-- **Testing Strategy**: `AxiomFramework/Documentation/Testing/TESTING_STRATEGY.md`
-=======
-**Refactoring Discipline (Martin Fowler)**:
-- Refactor when you add function (preparatory)
-- Refactor when you need to understand (comprehension)
-- Refactor when you see mess (litter-pickup)
-- Never refactor when tests are red
->>>>>>> framework
-
-**Quality Standards**:
-- **Test Coverage**: 100% coverage for new code
-- **Test Speed**: Unit tests run in milliseconds
-- **Test Independence**: Each test runs in isolation
-- **Refactoring Safety**: All tests green before and after
-
-<<<<<<< HEAD
-**RFC Implementation**: Implements RFCs from Proposed/ directory with TDD methodology
-**RFC Selection**: @PLAN propose moves RFCs to Proposed/ for implementation
-**Progress Tracking**: RFC implementation checklists track development progress
-**Completion Criteria**: All RFC checklist items must be completed
-**Activation Ready**: Completed RFCs can be activated via @PLAN activate
-=======
-**Professional Practices**:
-- **Boy Scout Rule**: Leave code cleaner than found
-- **Continuous Integration**: Tests run on every change
-- **Collective Code Ownership**: Anyone can refactor anything
-- **Merciless Refactoring**: Never tolerate code smells
-
-## References
-
-**Core Methodologies**:
-- Kent Beck's TDD: Red-Green-Refactor
-- Martin Fowler's Refactoring: 70+ patterns
-- Robert Martin's SOLID principles
-
-**Documentation**:
-- RFC format: [RFC_FORMAT.md](./RFC_FORMAT.md)
-- Testing: `AxiomFramework/Documentation/Testing/`
-- Examples: `AxiomFramework/Documentation/TDD/`
->>>>>>> framework
-
----
-
-**DEVELOP Command Summary**:
-- **Purpose**: Transform RFC requirements into tested code
-- **Commands**: `build RFC-XXX` | `test [RFC-XXX]` | status
-- **Process**: Red-Green-Refactor with mandatory refactoring
-- **Input**: RFCs from Proposed/ with acceptance criteria
-- **Output**: Working code passing all tests
-- **Quality**: Zero broken tests, zero code smells
-- **Boundaries**: Never modify requirements, no git operations
-
-<<<<<<< HEAD
-**DEVELOPMENT COMMAND STATUS**: RFC implementation with build and test commands
-**CORE FOCUS**: Implement RFCs from Proposed/ directory using TDD methodology  
-**COMMANDS**: `@DEVELOP build RFC-XXX` for implementation, `@DEVELOP test [RFC-XXX]` for testing  
-**PROGRESS TRACKING**: RFC implementation checklists track completed tasks  
-**TESTING REQUIREMENTS**: 100% test success rate required - NO EXCEPTIONS  
-**TDD METHODOLOGY**: Kent Beck's Test-Driven Development by Example  
-**REFACTORING APPROACH**: Martin Fowler's Refactoring catalog and principles  
-**BUILD PROCESS**: Write failing test → Make it pass minimally → Refactor with confidence → Validate  
-**TEST COMMAND**: Run framework tests or RFC-specific tests  
-**QUALITY GATES**: All tests must pass before and after implementation  
-**INTEGRATION**: Works with @PLAN for RFC lifecycle and @CHECKPOINT for ALL version control
-**NO GIT OPERATIONS**: @DEVELOP only builds and tests - no commits, pushes, or merges
-
-**Use @DEVELOP build RFC-XXX to implement RFCs with TDD, or @DEVELOP test to validate implementation.**
-=======
-### Expected RFC Format
-=======
 
 echo "Ready for TDD implementation"
 ```
 
 ## Examples
->>>>>>> 19e3ba3b
 
 **Start Implementation**:
 ```
@@ -681,9 +97,4 @@
 # Shows coverage for RFC requirements
 ```
 
-<<<<<<< HEAD
-This standardized format enables DEVELOP to extract acceptance criteria, test boundaries, and refactoring guidance directly from RFCs for implementation.
->>>>>>> framework
-=======
-Transforms RFC requirements into tested code using TDD cycles with checklist tracking.
->>>>>>> 19e3ba3b
+Transforms RFC requirements into tested code using TDD cycles with checklist tracking.