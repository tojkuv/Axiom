# @WORKSPACE.md

<<<<<<< HEAD
Framework workspace management command that creates and manages git worktree for framework development
=======
**Trigger**: `@WORKSPACE [command]`
>>>>>>> 19e3ba3b

## Commands

- `setup` → Create framework and application worktrees
- `reset` → Recreate worktrees with clean state
- `status` → Show worktree details and health
- `cleanup` → Remove all worktrees

<<<<<<< HEAD
### Usage Modes
- **`@WORKSPACE`** → Show current workspace status and configuration
- **`@WORKSPACE setup`** → Initialize framework worktree with latest main branch changes
- **`@WORKSPACE reset`** → Reset and recreate worktree with clean state from main
- **`@WORKSPACE status`** → Show detailed worktree status and branch information
- **`@WORKSPACE cleanup`** → Remove and cleanup framework development worktree

### Framework Workspace Scope
**Workspace Focus**: Git worktree creation and management for framework development
**Branch Synchronization**: Ensures framework branch stays up to date with main
**Development Isolation**: Creates isolated development environment on framework branch
**Main Integration**: Framework branch regularly synchronized with main branch changes

### 🔄 **Development Workflow Architecture**
**IMPORTANT**: WORKSPACE commands perform git worktree operations for development setup
**Version Control**: WORKSPACE creates isolated development environment, @CHECKPOINT handles commits
**Work Philosophy**: WORKSPACE creates development environment → Development in worktree → @CHECKPOINT integrates

Workspace commands manage development infrastructure:
1. **Worktree Creation**: Create framework-workspace/ directory
2. **Branch Synchronization**: Update framework branch with latest main changes
3. **Branch Assignment**: Permanent framework branch assignment to worktree
4. **Environment Validation**: Verify worktree functionality and development readiness
**Git Operations**: WORKSPACE commands create worktree and manage development infrastructure

## Framework Workspace Management Philosophy

**Core Principle**: Framework workspace management eliminates branch switching friction by creating a permanent development environment for framework development. The workspace maintains complete development context synchronized with main branch.

**Workspace Workflow**: @WORKSPACE creates worktree → Developers work in isolated environment → @CHECKPOINT integrates changes → @WORKSPACE syncs with main

### 🎯 **Clear Separation of Concerns**
- **WORKSPACE**: Creates and manages worktree infrastructure → NO development work
- **PLAN/DEVELOP/etc**: Work within designated worktrees → NO worktree management
- **CHECKPOINT**: Commits and integrates from worktrees → NO worktree creation
- **Development**: Occurs entirely within worktree boundaries → NO branch switching

**Quality Standards**: Workspace management ensures clean development isolation, real-time integration, and parallel development capability

**Technical Focus Only**: Workspace management strictly focuses on development infrastructure setup. No consideration of non-technical aspects (community involvement, adoption, marketing, business strategy, user engagement, etc.)

## Framework Workspace Management Methodology

### Phase 1: Workspace Environment Analysis
1. **Current State Assessment** → Analyze existing git repository and branch structure
2. **Worktree Validation** → Check for existing framework worktree and potential conflicts
3. **Branch Status Review** → Understand framework branch state and sync with main
4. **Infrastructure Requirements** → Assess workspace requirements and setup prerequisites
5. **Synchronization Planning** → Plan framework branch update from main branch

### Phase 2: Worktree Infrastructure Creation
1. **Cleanup Existing Worktree** → Remove any existing framework worktree configuration
2. **Branch Synchronization** → Update framework branch with latest main changes
3. **Framework Workspace Creation** → Create framework-workspace/ with synchronized branch
4. **Environment Validation** → Verify worktree functionality and development readiness
5. **Status Tracking** → Create workspace status file for monitoring

### Phase 3: Workspace Configuration and Documentation
1. **Development Environment Setup** → Configure workspace for optimal framework development
2. **Synchronization Verification** → Validate framework branch is up to date with main
3. **Workspace Documentation** → Document workspace usage and development procedures
4. **Development Preparation** → Prepare workspace for framework development workflow
5. **Status Monitoring** → Establish workspace status monitoring and validation

## Framework Workspace Management Process

### Workspace Structure Creation
**Target Structure**:
```
Axiom/ (main repository - coordination hub)
├── .git/                           # Main git repository
├── FrameworkProtocols/             # Protocol coordination (main branch)
├── ApplicationProtocols/           # Protocol coordination (main branch)
├── AxiomFramework/                 # Framework package (main branch)
├── AxiomExampleApp/                # Example application (main branch)
└── framework-workspace/            # Framework development worktree
    ├── AxiomFramework/            # Active framework development
    ├── FrameworkProtocols/        # Framework protocol access
    └── .workspace-status          # Development state tracking
```

### Workspace Integration Strategy
- **Framework Workspace** → Permanent framework branch, synchronized with main
- **Branch Synchronization** → Framework branch regularly updated from main
- **Protocol Access** → Workspace has access to framework protocols
- **Development Isolation** → Clean development environment for framework work
=======
## Core Process

Create worktrees → Setup symlinks → Track status

**Philosophy**: Isolated development environments for parallel work.
**Constraint**: Permanent branch assignment per workspace.

## Workspace Structure

```
Axiom/                              # Main repository
├── framework-workspace/            # Framework branch worktree
│   ├── AxiomFramework/            # Active development
│   └── .workspace-status          # State tracking
└── application-workspace/          # Application branch worktree  
    ├── AxiomExampleApp/           # Active development
    ├── AxiomFramework-dev@        # Symlink to framework
    └── .workspace-status          # State tracking
```

## Workflow
>>>>>>> 19e3ba3b

### Initial Setup
1. Validate git repository root
2. Remove any existing worktrees
3. Create framework worktree on `framework` branch
4. Create application worktree on `application` branch
5. Symlink framework into application workspace
6. Create status tracking files

### Key Features
- **Isolation**: Each workspace locked to its branch
- **Integration**: Real-time framework access via symlinks
- **Persistence**: No branch switching required
- **Tracking**: Status files monitor workspace health

## Technical Details

**Branch Assignment**:
- `framework-workspace/` → framework branch only
- `application-workspace/` → application branch only
- Main repository → coordination and merging

**Symlink Structure**:
```bash
# In application-workspace/
ln -sf ../framework-workspace/AxiomFramework AxiomFramework-dev
```

<<<<<<< HEAD
**Automated Workspace Setup Process**:
1. **Repository Validation** → Ensure execution from git repository root
2. **Existing Worktree Cleanup** → Remove any existing framework worktree
3. **Branch Synchronization** → Update framework branch with latest main changes
4. **Framework Worktree Creation** → Create framework-workspace/ with updated branch
5. **Environment Validation** → Verify worktree functionality and development capabilities
6. **Development Preparation** → Prepare workspace for immediate development use
**Git Operations**: WORKSPACE commands create and manage worktree infrastructure

```bash
# Workspace setup implementation
echo "🧹 Cleaning existing framework worktree..."
git worktree remove framework-workspace 2>/dev/null || true

echo "🔄 Synchronizing framework branch with main..."
# Ensure framework branch exists
if ! git show-ref --verify --quiet refs/heads/framework; then
    echo "📝 Creating framework branch from main..."
    git checkout -b framework main
    git push -u origin framework
    git checkout main
else
    echo "📝 Updating framework branch with latest main changes..."
    git checkout framework
    git merge main --no-edit -m "Sync framework branch with main" || {
        echo "⚠️ Merge conflict detected - resolving by accepting main changes"
        git reset --hard main
    }
    git push origin framework --force-with-lease
    git checkout main
fi

echo "🏗️ Creating framework development workspace..."
git worktree add framework-workspace framework

echo "📊 Creating workspace status tracking..."
echo "Framework workspace created: $(date)" > framework-workspace/.workspace-status
echo "Synchronized with main: $(git rev-parse --short main)" >> framework-workspace/.workspace-status

echo "✅ Framework workspace ready for development"
echo "📍 Framework workspace: framework-workspace/"
echo "🔄 Branch synchronized with main: $(git rev-parse --short main)"
echo "💡 Use '@CHECKPOINT' to integrate changes back to main"
```

**Framework Workspace Execution Examples**:
- `@WORKSPACE setup` → Create framework worktree synchronized with main
- `@WORKSPACE reset` → Reset framework worktree with latest main changes
- `@WORKSPACE status` → Show framework worktree status and synchronization info
- `@WORKSPACE cleanup` → Remove framework development worktree

## Framework Workspace Standards

### Workspace Creation Standards
- **Clean Environment**: Complete removal of existing framework worktree before creation
- **Branch Synchronization**: Framework branch updated with latest main changes
- **Branch Isolation**: Worktree permanently assigned to framework branch
- **Development Readiness**: Workspace configured for immediate development use
- **Status Tracking**: Workspace creation and synchronization status monitoring

### Workspace Quality Standards
- **Infrastructure Reliability**: Robust worktree creation with error handling
- **Synchronization Verification**: Validated framework branch is current with main
- **Development Efficiency**: Optimized workspace configuration for development velocity
- **Clean State**: Framework branch reset to main when conflicts arise
- **Documentation**: Clear workspace usage and synchronization procedures

## Framework Workspace Workflow Integration

**Workspace Purpose**: Create development infrastructure for framework development
**Development Integration**: Workspace provides isolated environment for FrameworkProtocols
**Main Synchronization**: Framework branch stays synchronized with main branch changes
**Protocol Access**: Workspace has access to framework development protocols
**Infrastructure Management**: Workspace lifecycle management independent of development workflows

## Framework Workspace Coordination

**Infrastructure Creation**: Creates isolated development environment for framework work
**Branch Management**: Maintains framework branch synchronized with main
**Development Integration**: Workspace integrates with existing FrameworkProtocols
**Environment Management**: Workspace lifecycle management with setup, reset, and cleanup capabilities
**Main Integration**: Regular synchronization ensures framework branch stays current

---

**FRAMEWORK WORKSPACE COMMAND STATUS**: Framework workspace management command for isolated development
**CORE FOCUS**: Git worktree infrastructure for framework development with main synchronization
**WORKSPACE CREATION**: Creates framework-workspace/ with synchronized framework branch
**BRANCH SYNCHRONIZATION**: Framework branch regularly updated from main branch
**DEVELOPMENT VELOCITY**: Eliminates branch switching while maintaining main integration

**Use FrameworkProtocols/@WORKSPACE for framework development infrastructure management.**
=======
**Status Tracking**:
- `.workspace-status` files in each workspace
- Records creation time and last update
- Used by other protocols for validation

## Execution Process

```bash
# Setup worktrees
git worktree add framework-workspace framework || {
    git checkout -b framework
    git push origin framework  
    git worktree add framework-workspace framework
}

git worktree add application-workspace application || {
    git checkout -b application
    git push origin application
    git worktree add application-workspace application  
}

# Create integration symlink
cd application-workspace/
ln -sf ../framework-workspace/AxiomFramework AxiomFramework-dev
cd ..

# Initialize status tracking
echo "Created: $(date)" > framework-workspace/.workspace-status
echo "Created: $(date)" > application-workspace/.workspace-status
```

## Examples

**First Time Setup**:
```
@WORKSPACE setup
# Creates both worktrees
# Sets up symlinks
# Shows success status
```

**Check Health**:
```
@WORKSPACE status
# framework-workspace: healthy (framework branch)
# application-workspace: healthy (application branch)
# Symlink: active
```

**Clean Restart**:
```
@WORKSPACE reset
# Removes existing worktrees
# Recreates with clean state
# Preserves uncommitted work warning
```

Creates isolated worktrees for parallel framework and application development.
>>>>>>> 19e3ba3b
<|MERGE_RESOLUTION|>--- conflicted
+++ resolved
@@ -1,10 +1,6 @@
 # @WORKSPACE.md
 
-<<<<<<< HEAD
-Framework workspace management command that creates and manages git worktree for framework development
-=======
 **Trigger**: `@WORKSPACE [command]`
->>>>>>> 19e3ba3b
 
 ## Commands
 
@@ -13,94 +9,6 @@
 - `status` → Show worktree details and health
 - `cleanup` → Remove all worktrees
 
-<<<<<<< HEAD
-### Usage Modes
-- **`@WORKSPACE`** → Show current workspace status and configuration
-- **`@WORKSPACE setup`** → Initialize framework worktree with latest main branch changes
-- **`@WORKSPACE reset`** → Reset and recreate worktree with clean state from main
-- **`@WORKSPACE status`** → Show detailed worktree status and branch information
-- **`@WORKSPACE cleanup`** → Remove and cleanup framework development worktree
-
-### Framework Workspace Scope
-**Workspace Focus**: Git worktree creation and management for framework development
-**Branch Synchronization**: Ensures framework branch stays up to date with main
-**Development Isolation**: Creates isolated development environment on framework branch
-**Main Integration**: Framework branch regularly synchronized with main branch changes
-
-### 🔄 **Development Workflow Architecture**
-**IMPORTANT**: WORKSPACE commands perform git worktree operations for development setup
-**Version Control**: WORKSPACE creates isolated development environment, @CHECKPOINT handles commits
-**Work Philosophy**: WORKSPACE creates development environment → Development in worktree → @CHECKPOINT integrates
-
-Workspace commands manage development infrastructure:
-1. **Worktree Creation**: Create framework-workspace/ directory
-2. **Branch Synchronization**: Update framework branch with latest main changes
-3. **Branch Assignment**: Permanent framework branch assignment to worktree
-4. **Environment Validation**: Verify worktree functionality and development readiness
-**Git Operations**: WORKSPACE commands create worktree and manage development infrastructure
-
-## Framework Workspace Management Philosophy
-
-**Core Principle**: Framework workspace management eliminates branch switching friction by creating a permanent development environment for framework development. The workspace maintains complete development context synchronized with main branch.
-
-**Workspace Workflow**: @WORKSPACE creates worktree → Developers work in isolated environment → @CHECKPOINT integrates changes → @WORKSPACE syncs with main
-
-### 🎯 **Clear Separation of Concerns**
-- **WORKSPACE**: Creates and manages worktree infrastructure → NO development work
-- **PLAN/DEVELOP/etc**: Work within designated worktrees → NO worktree management
-- **CHECKPOINT**: Commits and integrates from worktrees → NO worktree creation
-- **Development**: Occurs entirely within worktree boundaries → NO branch switching
-
-**Quality Standards**: Workspace management ensures clean development isolation, real-time integration, and parallel development capability
-
-**Technical Focus Only**: Workspace management strictly focuses on development infrastructure setup. No consideration of non-technical aspects (community involvement, adoption, marketing, business strategy, user engagement, etc.)
-
-## Framework Workspace Management Methodology
-
-### Phase 1: Workspace Environment Analysis
-1. **Current State Assessment** → Analyze existing git repository and branch structure
-2. **Worktree Validation** → Check for existing framework worktree and potential conflicts
-3. **Branch Status Review** → Understand framework branch state and sync with main
-4. **Infrastructure Requirements** → Assess workspace requirements and setup prerequisites
-5. **Synchronization Planning** → Plan framework branch update from main branch
-
-### Phase 2: Worktree Infrastructure Creation
-1. **Cleanup Existing Worktree** → Remove any existing framework worktree configuration
-2. **Branch Synchronization** → Update framework branch with latest main changes
-3. **Framework Workspace Creation** → Create framework-workspace/ with synchronized branch
-4. **Environment Validation** → Verify worktree functionality and development readiness
-5. **Status Tracking** → Create workspace status file for monitoring
-
-### Phase 3: Workspace Configuration and Documentation
-1. **Development Environment Setup** → Configure workspace for optimal framework development
-2. **Synchronization Verification** → Validate framework branch is up to date with main
-3. **Workspace Documentation** → Document workspace usage and development procedures
-4. **Development Preparation** → Prepare workspace for framework development workflow
-5. **Status Monitoring** → Establish workspace status monitoring and validation
-
-## Framework Workspace Management Process
-
-### Workspace Structure Creation
-**Target Structure**:
-```
-Axiom/ (main repository - coordination hub)
-├── .git/                           # Main git repository
-├── FrameworkProtocols/             # Protocol coordination (main branch)
-├── ApplicationProtocols/           # Protocol coordination (main branch)
-├── AxiomFramework/                 # Framework package (main branch)
-├── AxiomExampleApp/                # Example application (main branch)
-└── framework-workspace/            # Framework development worktree
-    ├── AxiomFramework/            # Active framework development
-    ├── FrameworkProtocols/        # Framework protocol access
-    └── .workspace-status          # Development state tracking
-```
-
-### Workspace Integration Strategy
-- **Framework Workspace** → Permanent framework branch, synchronized with main
-- **Branch Synchronization** → Framework branch regularly updated from main
-- **Protocol Access** → Workspace has access to framework protocols
-- **Development Isolation** → Clean development environment for framework work
-=======
 ## Core Process
 
 Create worktrees → Setup symlinks → Track status
@@ -122,7 +30,6 @@
 ```
 
 ## Workflow
->>>>>>> 19e3ba3b
 
 ### Initial Setup
 1. Validate git repository root
@@ -151,100 +58,6 @@
 ln -sf ../framework-workspace/AxiomFramework AxiomFramework-dev
 ```
 
-<<<<<<< HEAD
-**Automated Workspace Setup Process**:
-1. **Repository Validation** → Ensure execution from git repository root
-2. **Existing Worktree Cleanup** → Remove any existing framework worktree
-3. **Branch Synchronization** → Update framework branch with latest main changes
-4. **Framework Worktree Creation** → Create framework-workspace/ with updated branch
-5. **Environment Validation** → Verify worktree functionality and development capabilities
-6. **Development Preparation** → Prepare workspace for immediate development use
-**Git Operations**: WORKSPACE commands create and manage worktree infrastructure
-
-```bash
-# Workspace setup implementation
-echo "🧹 Cleaning existing framework worktree..."
-git worktree remove framework-workspace 2>/dev/null || true
-
-echo "🔄 Synchronizing framework branch with main..."
-# Ensure framework branch exists
-if ! git show-ref --verify --quiet refs/heads/framework; then
-    echo "📝 Creating framework branch from main..."
-    git checkout -b framework main
-    git push -u origin framework
-    git checkout main
-else
-    echo "📝 Updating framework branch with latest main changes..."
-    git checkout framework
-    git merge main --no-edit -m "Sync framework branch with main" || {
-        echo "⚠️ Merge conflict detected - resolving by accepting main changes"
-        git reset --hard main
-    }
-    git push origin framework --force-with-lease
-    git checkout main
-fi
-
-echo "🏗️ Creating framework development workspace..."
-git worktree add framework-workspace framework
-
-echo "📊 Creating workspace status tracking..."
-echo "Framework workspace created: $(date)" > framework-workspace/.workspace-status
-echo "Synchronized with main: $(git rev-parse --short main)" >> framework-workspace/.workspace-status
-
-echo "✅ Framework workspace ready for development"
-echo "📍 Framework workspace: framework-workspace/"
-echo "🔄 Branch synchronized with main: $(git rev-parse --short main)"
-echo "💡 Use '@CHECKPOINT' to integrate changes back to main"
-```
-
-**Framework Workspace Execution Examples**:
-- `@WORKSPACE setup` → Create framework worktree synchronized with main
-- `@WORKSPACE reset` → Reset framework worktree with latest main changes
-- `@WORKSPACE status` → Show framework worktree status and synchronization info
-- `@WORKSPACE cleanup` → Remove framework development worktree
-
-## Framework Workspace Standards
-
-### Workspace Creation Standards
-- **Clean Environment**: Complete removal of existing framework worktree before creation
-- **Branch Synchronization**: Framework branch updated with latest main changes
-- **Branch Isolation**: Worktree permanently assigned to framework branch
-- **Development Readiness**: Workspace configured for immediate development use
-- **Status Tracking**: Workspace creation and synchronization status monitoring
-
-### Workspace Quality Standards
-- **Infrastructure Reliability**: Robust worktree creation with error handling
-- **Synchronization Verification**: Validated framework branch is current with main
-- **Development Efficiency**: Optimized workspace configuration for development velocity
-- **Clean State**: Framework branch reset to main when conflicts arise
-- **Documentation**: Clear workspace usage and synchronization procedures
-
-## Framework Workspace Workflow Integration
-
-**Workspace Purpose**: Create development infrastructure for framework development
-**Development Integration**: Workspace provides isolated environment for FrameworkProtocols
-**Main Synchronization**: Framework branch stays synchronized with main branch changes
-**Protocol Access**: Workspace has access to framework development protocols
-**Infrastructure Management**: Workspace lifecycle management independent of development workflows
-
-## Framework Workspace Coordination
-
-**Infrastructure Creation**: Creates isolated development environment for framework work
-**Branch Management**: Maintains framework branch synchronized with main
-**Development Integration**: Workspace integrates with existing FrameworkProtocols
-**Environment Management**: Workspace lifecycle management with setup, reset, and cleanup capabilities
-**Main Integration**: Regular synchronization ensures framework branch stays current
-
----
-
-**FRAMEWORK WORKSPACE COMMAND STATUS**: Framework workspace management command for isolated development
-**CORE FOCUS**: Git worktree infrastructure for framework development with main synchronization
-**WORKSPACE CREATION**: Creates framework-workspace/ with synchronized framework branch
-**BRANCH SYNCHRONIZATION**: Framework branch regularly updated from main branch
-**DEVELOPMENT VELOCITY**: Eliminates branch switching while maintaining main integration
-
-**Use FrameworkProtocols/@WORKSPACE for framework development infrastructure management.**
-=======
 **Status Tracking**:
 - `.workspace-status` files in each workspace
 - Records creation time and last update
@@ -302,5 +115,4 @@
 # Preserves uncommitted work warning
 ```
 
-Creates isolated worktrees for parallel framework and application development.
->>>>>>> 19e3ba3b
+Creates isolated worktrees for parallel framework and application development.